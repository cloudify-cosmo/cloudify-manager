--- conflicted
+++ resolved
@@ -23,18 +23,12 @@
 
 __author__ = 'elip'
 
-<<<<<<< HEAD
-DEFAULT_BRANCH = "master"
-
-BRANCH = os.environ.get("COSMO_BRANCH", DEFAULT_BRANCH)
+from management_plugins import WORKER_INSTALLER
+from versions import FABRIC_RUNNER_VERSION
 
 USER_HOME = expanduser('~')
-
-WORKER_INSTALLER = "https://github.com/CloudifySource/cosmo-plugin-agent-installer/archive/{0}.zip".format(BRANCH)
-PLUGIN_INSTALLER = "https://github.com/CloudifySource/cosmo-plugin-plugin-installer/archive/{0}.zip".format(BRANCH)
-VAGRANT_PROVISION = "https://github.com/CloudifySource/cosmo-plugin-vagrant-provisioner/archive/{0}.zip".format(BRANCH)
-FABRIC_RUNNER = "https://github.com/CloudifySource/cosmo-fabric-runner/archive/{0}.zip".format(BRANCH)
-RIEMANN_LOADER = "https://github.com/CloudifySource/cosmo-plugin-riemann-configurer/archive/{0}.zip".format("feature/CLOUDIFY-2041-riemann-in-bootstrap-script")
+FABRIC_RUNNER = "https://github.com/CloudifySource/cosmo-fabric-runner/archive/{0}.zip".format(FABRIC_RUNNER_VERSION)
+
 
 
 class RiemannProcess(object):
@@ -102,13 +96,6 @@
         except CalledProcessError:
             pass
         return None
-=======
-from management_plugins import WORKER_INSTALLER
-from versions import FABRIC_RUNNER_VERSION
-
-USER_HOME = expanduser('~')
-FABRIC_RUNNER = "https://github.com/CloudifySource/cosmo-fabric-runner/archive/{0}.zip".format(FABRIC_RUNNER_VERSION)
->>>>>>> 890ccf5f
 
 
 class VagrantLxcBoot:
@@ -226,16 +213,12 @@
             "broker": "amqp://",
             "env": {
                 "VAGRANT_DEFAULT_PROVIDER": "lxc",
-<<<<<<< HEAD
-                "HOME": "/home/{0}".format(getpass.getuser()),
+                # when running celery in daemon mode. this environment does
+                # not exists. it is needed for vagrant.
+                "HOME": "/home/{0}".format(getpass.getuser())
                 "RIEMANN_PID": riemann_info[0],
                 "RIEMANN_CONFIG": riemann_info[1],
                 "RIEMANN_CONFIG_TEMPLATE": riemann_info[2]
-=======
-                # when running celery in daemon mode. this environment does
-                # not exists. it is needed for vagrant.
-                "HOME": "/home/{0}".format(getpass.getuser())
->>>>>>> 890ccf5f
             }
         }
 
@@ -281,6 +264,7 @@
             install_plugin(plugin=plugin)
 
     def install_vagrant(self):
+
         self.wget(
             "http://files.vagrantup.com/packages/7ec0ee1d00a916f80b109a298bab08e391945243/vagrant_1.2.7_x86_64.deb"
         )
@@ -387,10 +371,6 @@
         else:
             # just update the worker
             self.runner.sudo("service celeryd stop")
-<<<<<<< HEAD
-            self.runner.sudo("rm -rf {0}".format("/home/vagrant/cosmo"))
-=======
->>>>>>> 890ccf5f
             self.runner.sudo("rm -rf cosmo_celery_common-0.1.0.egg-info")
             self.install_celery_worker()
 
