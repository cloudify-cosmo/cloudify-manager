#########
# Copyright (c) 2013 GigaSpaces Technologies Ltd. All rights reserved
#
# Licensed under the Apache License, Version 2.0 (the "License");
# you may not use this file except in compliance with the License.
# You may obtain a copy of the License at
#
#       http://www.apache.org/licenses/LICENSE-2.0
#
# Unless required by applicable law or agreed to in writing, software
# distributed under the License is distributed on an "AS IS" BASIS,
#  * WITHOUT WARRANTIES OR CONDITIONS OF ANY KIND, either express or implied.
#  * See the License for the specific language governing permissions and
#  * limitations under the License.

__author__ = 'ran'

import os
import json
from manager_rest.models import (BlueprintState,
                                 Deployment,
                                 Execution,
                                 DeploymentNode,
                                 ProviderContext)
from manager_rest import manager_exceptions

STORAGE_FILE_PATH = '/tmp/manager-rest-tests-storage.json'

NODES = 'nodes'
BLUEPRINTS = 'blueprints'
DEPLOYMENTS = 'deployments'
EXECUTIONS = 'executions'
PROVIDER_CONTEXT = 'provider_context'
PROVIDER_CONTEXT_ID = '1'


class FileStorageManager(object):
    """
    file based storage manager for tests.
    """

    def __init__(self, storage_path):
        self._storage_path = storage_path
        if os.path.isfile(storage_path):
            os.remove(storage_path)

    def _init_file(self):
        data = {
            NODES: {},
            BLUEPRINTS: {},
            DEPLOYMENTS: {},
            EXECUTIONS: {},
            PROVIDER_CONTEXT: {}
        }
        self._dump_data(data)

    def _load_data(self):
        if not os.path.isfile(self._storage_path):
            self._init_file()
        with open(self._storage_path, 'r') as f:
            data = json.load(f)
            deserialized_data = dict()
            deserialized_data[NODES] = \
                {key: DeploymentNode(**val) for key, val in data[NODES]
                    .iteritems()}
            deserialized_data[BLUEPRINTS] = \
                {key: BlueprintState(**val) for key, val in data[BLUEPRINTS]
                    .iteritems()}
            deserialized_data[DEPLOYMENTS] = \
                {key: Deployment(**val) for key, val in data[DEPLOYMENTS]
                    .iteritems()}
            deserialized_data[EXECUTIONS] = \
                {key: Execution(**val) for key, val in data[EXECUTIONS]
                    .iteritems()}
            deserialized_data[PROVIDER_CONTEXT] = \
                {key: ProviderContext(**val)
                 for key, val in data[PROVIDER_CONTEXT].iteritems()}

            return deserialized_data

    def _dump_data(self, data):
        with open(self._storage_path, 'w') as f:
            serialized_data = dict()
            serialized_data[NODES] = {key: val.to_dict() for key, val in
                                      data[NODES].iteritems()}
            serialized_data[BLUEPRINTS] =\
                {key: val.to_dict() for key, val in data[BLUEPRINTS]
                    .iteritems()}
            serialized_data[DEPLOYMENTS] =\
                {key: val.to_dict() for key, val in data[DEPLOYMENTS]
                    .iteritems()}
            serialized_data[EXECUTIONS] =\
                {key: val.to_dict() for key, val in data[EXECUTIONS]
                    .iteritems()}
            serialized_data[PROVIDER_CONTEXT] = \
                {key: val.to_dict() for key, val in data[PROVIDER_CONTEXT]
                    .iteritems()}
            json.dump(serialized_data, f)

    def nodes_list(self):
        data = self._load_data()
        return data[NODES].values()

    def get_node(self, node_id):
        data = self._load_data()
        if node_id in data[NODES]:
            return data[NODES][node_id]
        raise manager_exceptions.NotFoundError(
            "Node {0} not found".format(node_id))

    def put_node(self, node_id, node):
        data = self._load_data()
        if str(node_id) in data[NODES]:
            raise manager_exceptions.ConflictError(
                'Node {0} already exists'.format(node_id))
        data[NODES][str(node_id)] = node
        self._dump_data(data)
        return 1

    def update_node(self, node_id, node):
        data = self._load_data()
        if node_id not in data[NODES]:
            raise manager_exceptions.NotFoundError(
                "Node {0} not found".format(node_id))

        prev_rt_info = data[NODES][node_id].to_dict()['runtime_info'] or {}
        merged_rt_info = dict(prev_rt_info.items() +
                              node.runtime_info.items()) if node\
            .runtime_info else prev_rt_info
        new_state = node.state or data[NODES][node_id].to_dict()['state']
        node = DeploymentNode(id=node_id, runtime_info=merged_rt_info,
<<<<<<< HEAD
                              reachable=None, state=None,
=======
                              state=new_state,
>>>>>>> 781af382
                              state_version=node.state_version+1)
        data[NODES][node_id] = node
        self._dump_data(data)

    def blueprints_list(self):
        data = self._load_data()
        return data[BLUEPRINTS].values()

    def deployments_list(self):
        data = self._load_data()
        return data[DEPLOYMENTS].values()

    def executions_list(self):
        data = self._load_data()
        return data[EXECUTIONS].values()

    def get_blueprint_deployments(self, blueprint_id):
        deployments = self.deployments_list()
        return [deployment for deployment in deployments
                if deployment.blueprint_id == blueprint_id]

    def get_deployment_executions(self, deployment_id):
        executions = self.executions_list()
        return [execution for execution in executions if execution
                .deployment_id == deployment_id]

    def get_blueprint(self, blueprint_id, fields=None):
        data = self._load_data()
        if blueprint_id in data[BLUEPRINTS]:
            bp = data[BLUEPRINTS][blueprint_id]
            if fields:
                for field in BlueprintState.fields:
                    if field not in fields:
                        setattr(bp, field, None)
            return bp
        raise manager_exceptions.NotFoundError(
            "Blueprint {0} not found".format(blueprint_id))

    def get_deployment(self, deployment_id, fields=None):
        data = self._load_data()
        if deployment_id in data[DEPLOYMENTS]:
            dep = data[DEPLOYMENTS][deployment_id]
            if fields:
                for field in Deployment.fields:
                    if field not in fields:
                        setattr(dep, field, None)
            return dep
        raise manager_exceptions.NotFoundError(
            "Deployment {0} not found".format(deployment_id))

    def get_execution(self, execution_id):
        data = self._load_data()
        if execution_id in data[EXECUTIONS]:
            return data[EXECUTIONS][execution_id]
        raise manager_exceptions.NotFoundError(
            "Execution {0} not found".format(execution_id))

    def put_blueprint(self, blueprint_id, blueprint):
        data = self._load_data()
        if str(blueprint_id) in data[BLUEPRINTS]:
            raise manager_exceptions.ConflictError(
                'Blueprint {0} already exists'.format(blueprint_id))
        data[BLUEPRINTS][str(blueprint_id)] = blueprint
        self._dump_data(data)

    def put_deployment(self, deployment_id, deployment):
        data = self._load_data()
        if str(deployment_id) in data[DEPLOYMENTS]:
            raise manager_exceptions.ConflictError(
                'Deployment {0} already exists'.format(deployment_id))
        data[DEPLOYMENTS][str(deployment_id)] = deployment
        self._dump_data(data)

    def put_execution(self, execution_id, execution):
        data = self._load_data()
        if str(execution_id) in data[EXECUTIONS]:
            raise manager_exceptions.ConflictError(
                'Execution {0} already exists'.format(execution_id))
        data[EXECUTIONS][str(execution_id)] = execution
        self._dump_data(data)

    def delete_blueprint(self, blueprint_id):
        return self._delete_object(blueprint_id, BLUEPRINTS, 'Blueprint')

    def delete_deployment(self, deployment_id):
        return self._delete_object(deployment_id, DEPLOYMENTS, 'Deployment')

    def delete_execution(self, execution_id):
        return self._delete_object(execution_id, EXECUTIONS, 'Execution')

    def delete_node(self, node_id):
        return self._delete_object(node_id, NODES, 'Node')

    def _delete_object(self, object_id, object_type, object_type_name):
        data = self._load_data()
        if object_id in data[object_type]:
            obj = data[object_type][object_id]
            del(data[object_type][object_id])
            self._dump_data(data)
            return obj
        raise manager_exceptions.NotFoundError(
            "{0} {1} not found".format(object_type_name, object_id))

    def put_provider_context(self, provider_context):
        data = self._load_data()
        if PROVIDER_CONTEXT_ID in data[PROVIDER_CONTEXT]:
            raise manager_exceptions.ConflictError(
                'Provider context already set')
        data[PROVIDER_CONTEXT][PROVIDER_CONTEXT_ID] = provider_context
        self._dump_data(data)

    def get_provider_context(self):
        data = self._load_data()
        if PROVIDER_CONTEXT_ID in data[PROVIDER_CONTEXT]:
            return data[PROVIDER_CONTEXT][PROVIDER_CONTEXT_ID]
        raise manager_exceptions.NotFoundError(
            "Provider context not set")


def create():
    return FileStorageManager(STORAGE_FILE_PATH)<|MERGE_RESOLUTION|>--- conflicted
+++ resolved
@@ -21,7 +21,8 @@
                                  Deployment,
                                  Execution,
                                  DeploymentNode,
-                                 ProviderContext)
+                                 ProviderContext,
+                                 ExecutionState)
 from manager_rest import manager_exceptions
 
 STORAGE_FILE_PATH = '/tmp/manager-rest-tests-storage.json'
@@ -30,6 +31,7 @@
 BLUEPRINTS = 'blueprints'
 DEPLOYMENTS = 'deployments'
 EXECUTIONS = 'executions'
+EXECUTION_STATE = 'execution_state'
 PROVIDER_CONTEXT = 'provider_context'
 PROVIDER_CONTEXT_ID = '1'
 
@@ -50,6 +52,7 @@
             BLUEPRINTS: {},
             DEPLOYMENTS: {},
             EXECUTIONS: {},
+            EXECUTION_STATE: {},
             PROVIDER_CONTEXT: {}
         }
         self._dump_data(data)
@@ -72,6 +75,9 @@
             deserialized_data[EXECUTIONS] = \
                 {key: Execution(**val) for key, val in data[EXECUTIONS]
                     .iteritems()}
+            deserialized_data[EXECUTION_STATE] = \
+                {key: ExecutionState(**val) for key, val in
+                    data[EXECUTION_STATE].iteritems()}
             deserialized_data[PROVIDER_CONTEXT] = \
                 {key: ProviderContext(**val)
                  for key, val in data[PROVIDER_CONTEXT].iteritems()}
@@ -92,6 +98,9 @@
             serialized_data[EXECUTIONS] =\
                 {key: val.to_dict() for key, val in data[EXECUTIONS]
                     .iteritems()}
+            serialized_data[EXECUTION_STATE] = \
+                {key: val.to_dict() for key, val in data[EXECUTION_STATE]
+                    .iteritems()}
             serialized_data[PROVIDER_CONTEXT] = \
                 {key: val.to_dict() for key, val in data[PROVIDER_CONTEXT]
                     .iteritems()}
@@ -129,11 +138,7 @@
             .runtime_info else prev_rt_info
         new_state = node.state or data[NODES][node_id].to_dict()['state']
         node = DeploymentNode(id=node_id, runtime_info=merged_rt_info,
-<<<<<<< HEAD
-                              reachable=None, state=None,
-=======
                               state=new_state,
->>>>>>> 781af382
                               state_version=node.state_version+1)
         data[NODES][node_id] = node
         self._dump_data(data)
@@ -191,6 +196,13 @@
         raise manager_exceptions.NotFoundError(
             "Execution {0} not found".format(execution_id))
 
+    def get_execution_state(self, execution_id):
+        data = self._load_data()
+        if execution_id in data[EXECUTION_STATE]:
+            return data[EXECUTION_STATE][execution_id]
+        raise manager_exceptions.NotFoundError(
+            "ExecutionState {0} not found".format(execution_id))
+
     def put_blueprint(self, blueprint_id, blueprint):
         data = self._load_data()
         if str(blueprint_id) in data[BLUEPRINTS]:
@@ -205,6 +217,15 @@
             raise manager_exceptions.ConflictError(
                 'Deployment {0} already exists'.format(deployment_id))
         data[DEPLOYMENTS][str(deployment_id)] = deployment
+        self._dump_data(data)
+
+    def put_execution_state(self, execution_state):
+        data = self._load_data()
+        if str(execution_state.id) in data[EXECUTION_STATE]:
+            raise manager_exceptions.ConflictError(
+                'ExecutionState {0} already exists'.format(
+                    execution_state.id))
+        data[EXECUTION_STATE][str(execution_state.id)] = execution_state
         self._dump_data(data)
 
     def put_execution(self, execution_id, execution):
