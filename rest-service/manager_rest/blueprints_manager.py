#########
# Copyright (c) 2013 GigaSpaces Technologies Ltd. All rights reserved
#
# Licensed under the Apache License, Version 2.0 (the "License");
# you may not use this file except in compliance with the License.
# You may obtain a copy of the License at
#
#       http://www.apache.org/licenses/LICENSE-2.0
#
# Unless required by applicable law or agreed to in writing, software
# distributed under the License is distributed on an "AS IS" BASIS,
#  * WITHOUT WARRANTIES OR CONDITIONS OF ANY KIND, either express or implied.
#  * See the License for the specific language governing permissions and
#  * limitations under the License.

__author__ = 'dan'


import json
import time
import uuid

from datetime import datetime
from flask import g, current_app

from dsl_parser import tasks
from manager_rest import models
from manager_rest import manager_exceptions
from manager_rest.workflow_client import workflow_client
from manager_rest.storage_manager import get_storage_manager
from manager_rest.util import maybe_register_teardown
from manager_rest.celery_client import celery_client
from manager_rest.celery_client import TASK_STATE_FAILURE as \
    CELERY_TASK_STATE_FAILURE


class DslParseException(Exception):
    pass


class BlueprintAlreadyExistsException(Exception):
    def __init__(self, blueprint_id, *args):
        Exception.__init__(self, args)
        self.blueprint_id = blueprint_id


class BlueprintsManager(object):

    @property
    def sm(self):
        return get_storage_manager()

    def blueprints_list(self):
        return self.sm.blueprints_list()

    def deployments_list(self):
        return self.sm.deployments_list()

    def executions_list(self):
        return self.sm.executions_list()

    def get_blueprint(self, blueprint_id, fields=None):
        return self.sm.get_blueprint(blueprint_id, fields)

    def get_deployment(self, deployment_id):
        return self.sm.get_deployment(deployment_id)

    def get_execution(self, execution_id):
        return self.sm.get_execution(execution_id)

    def get_deployment_executions(self, deployment_id):
        return self.sm.get_deployment_executions(deployment_id)

    # TODO: call celery tasks instead of doing this directly here
    # TODO: prepare multi instance plan should be called on workflow execution
    def publish_blueprint(self, dsl_location, alias_mapping_url,
                          resources_base_url, blueprint_id=None):
        # TODO: error code if parsing fails (in one of the 2 tasks)
        try:
            plan = tasks.parse_dsl(dsl_location, alias_mapping_url,
                                   resources_base_url)
        except Exception, ex:
            raise DslParseException(*ex.args)

        now = str(datetime.now())
        parsed_plan = json.loads(plan)
        if not blueprint_id:
            blueprint_id = parsed_plan['name']

        new_blueprint = models.BlueprintState(plan=parsed_plan,
                                              id=blueprint_id,
                                              created_at=now, updated_at=now)
        self.sm.put_blueprint(new_blueprint.id, new_blueprint)
        return new_blueprint

    def delete_blueprint(self, blueprint_id):
        blueprint_deployments = get_storage_manager()\
            .get_blueprint_deployments(blueprint_id)

        if len(blueprint_deployments) > 0:
            raise manager_exceptions.DependentExistsError(
                "Can't delete blueprint {0} - There exist "
                "deployments for this blueprint; Deployments ids: {1}"
                .format(blueprint_id,
                        ','.join([dep.id for dep
                                  in blueprint_deployments])))

        return get_storage_manager().delete_blueprint(blueprint_id)

    def delete_deployment(self, deployment_id, ignore_live_nodes=False):
        storage = get_storage_manager()

        # Verify deployment exists.
        storage.get_deployment(deployment_id)

        # validate there are no running executions for this deployment
        executions = storage.get_deployment_executions(deployment_id)
        if any(execution.status not in models.Execution.END_STATES for
           execution in executions):
            raise manager_exceptions.DependentExistsError(
                "Can't delete deployment {0} - There are running "
                "executions for this deployment. Running executions ids: {1}"
                .format(
                    deployment_id,
                    ','.join([execution.id for execution in
                              executions if execution.status not
                              in models.Execution.END_STATES])))

        if not ignore_live_nodes:
            node_instances = storage.get_node_instances(
                deployment_id=deployment_id)
            # validate either all nodes for this deployment are still
            # uninitialized or have been deleted
            if any(node.state not in ('uninitialized', 'deleted') for node in
                   node_instances):
                raise manager_exceptions.DependentExistsError(
                    "Can't delete deployment {0} - There are live nodes for "
                    "this deployment. Live nodes ids: {1}"
                    .format(deployment_id,
                            ','.join([node.id for node in node_instances
                                     if node.state not in
                                     ('uninitialized', 'deleted')])))

        self._uninstall_deployment_workers(deployment_id)
        return storage.delete_deployment(deployment_id)

    def execute_workflow(self, deployment_id, workflow_id, force=False):
        deployment = self.get_deployment(deployment_id)

        if workflow_id not in deployment.plan['workflows']:
            raise manager_exceptions.NonexistentWorkflowError(
                'Workflow {0} does not exist in deployment {1}'.format(
                    workflow_id, deployment_id))
        workflow = deployment.plan['workflows'][workflow_id]

        self._verify_deployment_workers_installed_successfully(deployment_id)

        # validate no execution is currently in progress
        if not force:
            executions = self.get_deployment_executions(deployment_id)
            running = [
                e.id for e in executions if
                get_storage_manager().get_execution(e.id).status
                not in models.Execution.END_STATES]
            if len(running) > 0:
                raise manager_exceptions.ExistingRunningExecutionError(
                    'The following executions are currently running for this '
                    'deployment: {0}. To execute this workflow anyway, pass '
                    '"force=true" as a query parameter to this request'.format(
                        running))

        execution_id = str(uuid.uuid4())
        workflow_client().execute_workflow(
            workflow_id,
            workflow,
            blueprint_id=deployment.blueprint_id,
            deployment_id=deployment_id,
            execution_id=execution_id)

        new_execution = models.Execution(
            id=execution_id,
            status=models.Execution.PENDING,
            created_at=str(datetime.now()),
            blueprint_id=deployment.blueprint_id,
            workflow_id=workflow_id,
            deployment_id=deployment_id,
            error='')

        get_storage_manager().put_execution(new_execution.id, new_execution)
        return new_execution

    def cancel_execution(self, execution_id, force=False):
        """
        Cancel an execution by its id

        If force is False (default), this method will request the
        executed workflow to gracefully terminate. It is up to the workflow
        to follow up on that request.
        If force is used, this method will request the abrupt and immediate
        termination of the executed workflow. This is valid for all
        workflows, regardless of whether they provide support for graceful
        termination or not.

        Note that in either case, the execution is not yet cancelled upon
        returning from the method. Instead, it'll be in a 'cancelling' or
        'force_cancelling' status (as can be seen in models.Execution). Once
        the execution is truly stopped, it'll be in 'cancelled status' (unless
        force was not used and the executed workflow doesn't support
        graceful termination, in which case it might simply continue
        regardless and end up with a 'terminated' status)

        :param execution_id: The execution id
        :param force: A boolean describing whether to force cancellation
        :return: The updated execution object
        :rtype: models.Execution
        :raises manager_exceptions.IllegalActionError
        """

        execution = self.get_execution(execution_id)
        if execution.status not in (models.Execution.PENDING,
                                    models.Execution.STARTED) and \
                (not force or execution.status != models.Execution
                    .CANCELLING):
            raise manager_exceptions.IllegalActionError(
                "Can't {0}cancel execution {1} because it's in status {2}"
                .format(
                    'force-' if force else '',
                    execution_id,
                    execution.status))

        new_status = models.Execution.CANCELLING if not force \
            else models.Execution.FORCE_CANCELLING
        get_storage_manager().update_execution_status(
            execution_id, new_status, '')
        return self.get_execution(execution_id)

    def create_deployment(self, blueprint_id, deployment_id):
        blueprint = self.get_blueprint(blueprint_id)
        plan = blueprint.plan
        deployment_json_plan = tasks.prepare_deployment_plan(plan)

        now = str(datetime.now())
        new_deployment = models.Deployment(
            id=deployment_id, plan=json.loads(deployment_json_plan),
            blueprint_id=blueprint_id, created_at=now, updated_at=now)

        self.sm.put_deployment(deployment_id, new_deployment)
        self._create_deployment_nodes(blueprint_id, deployment_id, plan)

        self._install_deployment_workers(new_deployment, now)

        node_instances = new_deployment.plan['node_instances']
        for node_instance in node_instances:
            instance_id = node_instance['id']
            node_id = node_instance['name']
            relationships = node_instance.get('relationships', [])
            host_id = node_instance.get('host_id')

            instance = models.DeploymentNodeInstance(
                id=instance_id,
                node_id=node_id,
                host_id=host_id,
                relationships=relationships,
                deployment_id=deployment_id,
                state='uninitialized',
                runtime_properties=None,
                version=None)
            self.sm.put_node_instance(instance)

        self._wait_for_count(expected_count=len(node_instances),
                             query_method=self.sm.get_node_instances,
                             deployment_id=deployment_id)

        return new_deployment

    def _create_deployment_nodes(self, blueprint_id, deployment_id, plan):
        for raw_node in plan['nodes']:
            self.sm.put_node(models.DeploymentNode(
                id=raw_node['name'],
                deployment_id=deployment_id,
                blueprint_id=blueprint_id,
                type=raw_node['type'],
                type_hierarchy=raw_node['type_hierarchy'],
                number_of_instances=raw_node['instances']['deploy'],
                host_id=raw_node['host_id'] if 'host_id' in raw_node else None,
                properties=raw_node['properties'],
                operations=raw_node['operations'],
                plugins=raw_node['plugins'],
                plugins_to_install=raw_node.get('plugins_to_install'),
                relationships=self._prepare_node_relationships(raw_node)
            ))

        self._wait_for_count(expected_count=len(plan['nodes']),
                             query_method=self.sm.get_nodes,
                             deployment_id=deployment_id)

    @staticmethod
    def _prepare_node_relationships(raw_node):
        if 'relationships' not in raw_node:
            return []
        prepared_relationships = []
        for raw_relationship in raw_node['relationships']:
            relationship = {
                'target_id': raw_relationship['target_id'],
                'type': raw_relationship['type'],
                'type_hierarchy': raw_relationship['type_hierarchy'],
                'properties': raw_relationship['properties'],
                'source_operations': raw_relationship['source_operations'],
                'target_operations': raw_relationship['target_operations'],
            }
            prepared_relationships.append(relationship)
        return prepared_relationships

    def _verify_deployment_workers_installed_successfully(self,
                                                          deployment_id,
                                                          is_retry=False):
        workers_installation_execution = next(
            (execution for execution in
             get_storage_manager().get_deployment_executions(
                 deployment_id) if execution.workflow_id ==
                'workers_installation'),
            None)

        if not workers_installation_execution:
            raise RuntimeError('Failed to find "workers_installation" '
                               'execution for deployment {0}'.format(
                                   deployment_id))

<<<<<<< HEAD
        # Because of ES eventual consistency, we need to get the execution by
        # its id in order to make sure the read status is correct.
        workers_installation_execution = get_storage_manager().get_execution(
            workers_installation_execution.id)

        if workers_installation_execution.status == 'terminated':
=======
        if workers_installation_execution.status == \
                models.Execution.TERMINATED:
>>>>>>> aa8fcabe
            # workers installation is complete
            return
        elif workers_installation_execution.status == models.Execution.STARTED:
            # workers installation is still in process
            raise manager_exceptions\
                .DeploymentWorkersNotYetInstalledError(
                    'Deployment workers are still being installed, '
                    'try again in a minute')
        elif workers_installation_execution.status == models.Execution.FAILED:
            # workers installation workflow failed
            raise RuntimeError(
                "Can't launch executions since workers for deployment {0} "
                'failed to be installed: {1}'.format(
                    deployment_id, workers_installation_execution.error))
        elif workers_installation_execution.status in (
            models.Execution.CANCELLED, models.Execution.CANCELLING,
                models.Execution.FORCE_CANCELLING):
            # workers installation workflow is got cancelled
            raise RuntimeError(
                "Can't launch executions since workers for deployment {0} "
                'installation has been cancelled [status={1}]'.format(
                    deployment_id, workers_installation_execution.status))

        # status is 'pending'. Waiting for a few seconds and retrying to
        # verify (to avoid eventual consistency issues). If this is already a
        # failed retry, it might mean there was a problem with the Celery task
        if not is_retry:
            time.sleep(5)
            self._verify_deployment_workers_installed_successfully(
                deployment_id, True)
        else:
            # workers installation failed but not on the workflow level -
            # retrieving the celery task's status for the error message,
            # and the error object from celery if one is available
            celery_task_status = celery_client().get_task_status(
                workers_installation_execution.id)
            error_message = \
                "Can't launch executions since workers for deployment {0}" \
                " haven't been installed (Execution status is still " \
                "'{1}'). Celery task status is ".format(
                    deployment_id, workers_installation_execution.status)
            if celery_task_status != CELERY_TASK_STATE_FAILURE:
                raise RuntimeError(
                    "{0} {1}".format(error_message, celery_task_status))
            else:
                celery_error = celery_client().get_failed_task_error(
                    workers_installation_execution.id)
                raise RuntimeError(
                    "{0} {1}; Error is of type {2}; Error message: {3}"
                    .format(error_message, celery_task_status,
                            celery_error.__class__.__name__, celery_error))

    def _install_deployment_workers(self, deployment, now):
        workers_installation_task_id = str(uuid.uuid4())
        wf_id = 'workers_installation'
        workers_install_task_name = \
            'system_workflows.workers_installation.install'

        context = self._build_context_from_deployment(
            deployment, workers_installation_task_id, wf_id,
            workers_install_task_name)

        new_execution = models.Execution(
            id=workers_installation_task_id,
            status=models.Execution.PENDING,
            created_at=now,
            blueprint_id=deployment.blueprint_id,
            workflow_id=wf_id,
            deployment_id=deployment.id,
            error='')
        get_storage_manager().put_execution(new_execution.id, new_execution)

        celery_client().execute_task(
            workers_install_task_name,
            'cloudify.management',
            workers_installation_task_id,
            kwargs={
                'management_plugins_to_install':
                deployment.plan['management_plugins_to_install'],
                'workflow_plugins_to_install':
                deployment.plan['workflow_plugins_to_install'],
                '__cloudify_context': context})

    def _build_context_from_deployment(self, deployment, task_id, wf_id,
                                       task_name):
        return {
            'task_id': task_id,
            'task_name': task_name,
            'task_target': 'cloudify.management',
            'blueprint_id': deployment.blueprint_id,
            'deployment_id': deployment.id,
            'execution_id': task_id,
            'workflow_id': wf_id,
        }

    def _uninstall_deployment_workers(self, deployment_id):
        deployment = get_storage_manager().get_deployment(deployment_id)

        workers_uninstallation_task_id = str(uuid.uuid4())
        wf_id = 'workers_uninstallation'
        workers_uninstall_task_name = \
            'system_workflows.workers_installation.uninstall'

        context = self._build_context_from_deployment(
            deployment,
            workers_uninstallation_task_id,
            wf_id,
            workers_uninstall_task_name)

        new_execution = models.Execution(
            id=workers_uninstallation_task_id,
            status=models.Execution.PENDING,
            created_at=str(datetime.now()),
            blueprint_id=deployment.blueprint_id,
            workflow_id=wf_id,
            deployment_id=deployment_id,
            error='')
        get_storage_manager().put_execution(new_execution.id, new_execution)

        uninstall_workers_task_async_result = celery_client().execute_task(
            workers_uninstall_task_name,
            'cloudify.management',
            workers_uninstallation_task_id,
            kwargs={'__cloudify_context': context})

        # wait for workers uninstall to complete
        uninstall_workers_task_async_result.get(timeout=300,
                                                propagate=True)
        # verify uninstall completed successfully
        execution = get_storage_manager().get_execution(
            workers_uninstallation_task_id)
        if execution.status != models.Execution.TERMINATED:
            raise RuntimeError('Failed to uninstall deployment workers for '
                               'deployment {0}'.format(deployment_id))

    @staticmethod
    def _wait_for_count(expected_count, query_method, deployment_id):
        import time
        timeout = time.time() + 30
        # workaround ES eventual consistency
        # TODO check if there is a count query and do that
        actual_count = len(query_method(deployment_id))
        while actual_count < expected_count and time.time() < timeout:
            time.sleep(1)
            actual_count = len(query_method(deployment_id))
        if actual_count < expected_count:
            raise RuntimeError('Timed out while waiting for nodes count')


def teardown_blueprints_manager(exception):
    # print "tearing down blueprints manager!"
    pass


# What we need to access this manager in Flask
def get_blueprints_manager():
    """
    Get the current blueprints manager
    or create one if none exists for the current app context
    """
    if 'blueprints_manager' not in g:
        g.blueprints_manager = BlueprintsManager()
        maybe_register_teardown(current_app, teardown_blueprints_manager)
    return g.blueprints_manager<|MERGE_RESOLUTION|>--- conflicted
+++ resolved
@@ -16,14 +16,16 @@
 __author__ = 'dan'
 
 
+from datetime import datetime
 import json
 import time
 import uuid
-
-from datetime import datetime
+import contextlib
+
+from dsl_parser import tasks
+from urllib2 import urlopen
 from flask import g, current_app
 
-from dsl_parser import tasks
 from manager_rest import models
 from manager_rest import manager_exceptions
 from manager_rest.workflow_client import workflow_client
@@ -79,6 +81,9 @@
         try:
             plan = tasks.parse_dsl(dsl_location, alias_mapping_url,
                                    resources_base_url)
+
+            with contextlib.closing(urlopen(dsl_location)) as f:
+                source = f.read()
         except Exception, ex:
             raise DslParseException(*ex.args)
 
@@ -89,7 +94,8 @@
 
         new_blueprint = models.BlueprintState(plan=parsed_plan,
                                               id=blueprint_id,
-                                              created_at=now, updated_at=now)
+                                              created_at=now, updated_at=now,
+                                              source=source)
         self.sm.put_blueprint(new_blueprint.id, new_blueprint)
         return new_blueprint
 
@@ -326,17 +332,8 @@
                                'execution for deployment {0}'.format(
                                    deployment_id))
 
-<<<<<<< HEAD
-        # Because of ES eventual consistency, we need to get the execution by
-        # its id in order to make sure the read status is correct.
-        workers_installation_execution = get_storage_manager().get_execution(
-            workers_installation_execution.id)
-
-        if workers_installation_execution.status == 'terminated':
-=======
         if workers_installation_execution.status == \
                 models.Execution.TERMINATED:
->>>>>>> aa8fcabe
             # workers installation is complete
             return
         elif workers_installation_execution.status == models.Execution.STARTED:
