#########
# Copyright (c) 2013 GigaSpaces Technologies Ltd. All rights reserved
#
# Licensed under the Apache License, Version 2.0 (the "License");
# you may not use this file except in compliance with the License.
# You may obtain a copy of the License at
#
#       http://www.apache.org/licenses/LICENSE-2.0
#
# Unless required by applicable law or agreed to in writing, software
# distributed under the License is distributed on an "AS IS" BASIS,
#  * WITHOUT WARRANTIES OR CONDITIONS OF ANY KIND, either express or implied.
#  * See the License for the specific language governing permissions and
#  * limitations under the License.

__author__ = 'dan'


from datetime import datetime
import json
import uuid
import contextlib

from dsl_parser import tasks
from urllib2 import urlopen
from flask import g, current_app

from manager_rest import models
from manager_rest import responses
from manager_rest import manager_exceptions
from manager_rest.workflow_client import workflow_client
from manager_rest.storage_manager import get_storage_manager
from manager_rest.util import maybe_register_teardown
from manager_rest.celery_client import execute_task


class DslParseException(Exception):
    pass


class BlueprintAlreadyExistsException(Exception):
    def __init__(self, blueprint_id, *args):
        Exception.__init__(self, args)
        self.blueprint_id = blueprint_id


class BlueprintsManager(object):

    @property
    def sm(self):
        return get_storage_manager()

    def blueprints_list(self):
        return self.sm.blueprints_list()

    def deployments_list(self):
        return self.sm.deployments_list()

    def executions_list(self):
        return self.sm.executions_list()

    def get_blueprint(self, blueprint_id, fields=None):
        return self.sm.get_blueprint(blueprint_id, fields)

    def get_deployment(self, deployment_id):
        return self.sm.get_deployment(deployment_id)

    def get_execution(self, execution_id):
        return self.sm.get_execution(execution_id)

    def get_deployment_executions(self, deployment_id):
        return self.sm.get_deployment_executions(deployment_id)

    # TODO: call celery tasks instead of doing this directly here
    # TODO: prepare multi instance plan should be called on workflow execution
    def publish_blueprint(self, dsl_location, alias_mapping_url,
                          resources_base_url, blueprint_id=None):
        # TODO: error code if parsing fails (in one of the 2 tasks)
        try:
            plan = tasks.parse_dsl(dsl_location, alias_mapping_url,
                                   resources_base_url)

            with contextlib.closing(urlopen(dsl_location)) as f:
                source = f.read()
        except Exception, ex:
            raise DslParseException(*ex.args)

        now = str(datetime.now())
        parsed_plan = json.loads(plan)
        if not blueprint_id:
            blueprint_id = parsed_plan['name']

        new_blueprint = models.BlueprintState(plan=parsed_plan,
                                              id=blueprint_id,
                                              created_at=now, updated_at=now,
                                              source=source)
        self.sm.put_blueprint(new_blueprint.id, new_blueprint)
        return new_blueprint

    def delete_blueprint(self, blueprint_id):
        blueprint_deployments = get_storage_manager()\
            .get_blueprint_deployments(blueprint_id)

        if len(blueprint_deployments) > 0:
            raise manager_exceptions.DependentExistsError(
                "Can't delete blueprint {0} - There exist "
                "deployments for this blueprint; Deployments ids: {1}"
                .format(blueprint_id,
                        ','.join([dep.id for dep
                                  in blueprint_deployments])))

        return get_storage_manager().delete_blueprint(blueprint_id)

    def delete_deployment(self, deployment_id, ignore_live_nodes=False):
        storage = get_storage_manager()

        # Verify deployment exists.
        storage.get_deployment(deployment_id)

        # validate there are no running executions for this deployment
        executions = storage.get_deployment_executions(deployment_id)
        if any(execution.status not in ('terminated', 'failed') for
           execution in executions):
            raise manager_exceptions.DependentExistsError(
                "Can't delete deployment {0} - There are running "
                "executions for this deployment. Running executions ids: {1}"
                .format(
                    deployment_id,
                    ','.join([execution.id for execution in
                              executions if execution.status not
                              in ('terminated', 'failed')])))

        if not ignore_live_nodes:
            node_instances = storage.get_node_instances(
                deployment_id=deployment_id)
            # validate either all nodes for this deployment are still
            # uninitialized or have been deleted
            if any(node.state not in ('uninitialized', 'deleted') for node in
                   node_instances):
                raise manager_exceptions.DependentExistsError(
                    "Can't delete deployment {0} - There are live nodes for "
                    "this deployment. Live nodes ids: {1}"
                    .format(deployment_id,
                            ','.join([node.id for node in node_instances
                                     if node.state not in
                                     ('uninitialized', 'deleted')])))
<<<<<<< HEAD

        # delete deployment workers
        workers_uninstallation_task_id = str(uuid.uuid4())
        uninstall_workers_task_async_result = execute_task(
            'workflows.workers_installation.uninstall',
            'cloudify.management',
            workers_uninstallation_task_id)

        # delete deployment resources
        for execution in deployment_executions:
            get_storage_manager().delete_execution(execution.id)

        for node_id in deployment_nodes_ids:
            get_storage_manager().delete_node(node_id)

        # wait for workers uninstall to complete
        uninstall_workers_task_async_result.get()

        return get_storage_manager().delete_deployment(deployment_id)
=======
        return storage.delete_deployment(deployment_id)
>>>>>>> 41876034

    # currently validation is split to 2 phases: the first
    # part is during submission (dsl parsing)
    # second part is during call to validate which simply delegates
    # the plan to the workflow service
    # so we can parse all the workflows and see things are ok
    def validate_blueprint(self, blueprint_id):
        blueprint = self.get_blueprint(blueprint_id)
        plan = blueprint.plan
        response = workflow_client().validate_workflows(plan)
        # TODO raise error if error
        return responses.BlueprintValidationStatus(
            blueprint_id=blueprint_id, status=response['status'])

    def execute_workflow(self, deployment_id, workflow_id):
        deployment = self.get_deployment(deployment_id)

        if workflow_id not in deployment.plan['workflows']:
            raise manager_exceptions.NonexistentWorkflowError(
                'Workflow {0} does not exist in deployment {1}'.format(
                    workflow_id, deployment_id))
        workflow = deployment.plan['workflows'][workflow_id]
        plan = deployment.plan

        self._validate_deployment_workers_installed_successfully(
            deployment_id)

        execution_id = str(uuid.uuid4())
        response = workflow_client().execute_workflow(
            workflow_id,
            workflow, plan,
            blueprint_id=deployment.blueprint_id,
            deployment_id=deployment_id,
            execution_id=execution_id)
        # TODO raise error if there is error in response

        new_execution = models.Execution(
            id=execution_id,
            status=response['state'],
            internal_workflow_id=response['id'],
            created_at=str(response['created']),
            blueprint_id=deployment.blueprint_id,
            workflow_id=workflow_id,
            deployment_id=deployment_id,
            error='None')

        get_storage_manager().put_execution(new_execution.id, new_execution)
        return new_execution

    def cancel_workflow(self, execution_id):
        execution = self.get_execution(execution_id)
        workflow_client().cancel_workflow(
            execution.internal_workflow_id
        )
        return execution

    def create_deployment(self, blueprint_id, deployment_id):
        blueprint = self.get_blueprint(blueprint_id)
        plan = blueprint.plan
        deployment_json_plan = tasks.prepare_deployment_plan(plan)

        now = str(datetime.now())
        new_deployment = models.Deployment(
            id=deployment_id, plan=json.loads(deployment_json_plan),
            blueprint_id=blueprint_id, created_at=now, updated_at=now)

        self.sm.put_deployment(deployment_id, new_deployment)
        self._create_deployment_nodes(blueprint_id, deployment_id, plan)

        self._install_deployment_workers(new_deployment, now)

        for plan_node in new_deployment.plan['nodes']:
            node_id = plan_node['id']
            node = models.DeploymentNodeInstance(id=node_id,
                                                 deployment_id=deployment_id,
                                                 state='uninitialized',
                                                 runtime_properties=None,
                                                 version=None)
            self.sm.put_node_instance(node)

        return new_deployment

<<<<<<< HEAD
    def _validate_deployment_workers_installed_successfully(self,
                                                            deployment_id):
        workers_installation_execution = self.get_execution(
            '{0}_workers_installation'.format(deployment_id))
        if workers_installation_execution.status != 'terminated':
            raise RuntimeError('PROBLEM') # TODO: change

    def _install_deployment_workers(self, deployment, now):
        workers_installation_task_id = str(uuid.uuid4())
        execution_id = '{0}_workers_installation'.format(deployment.id)
        wf_id = 'workers_installation'

        context = {
            # '__cloudify_context': '0.3',#TODO
            'plan': deployment.plan,
            'task_id': workers_installation_task_id,
            'task_name': 'workflows.workers_installation.install',
            'task_target': 'cloudify.management',
            'blueprint_id': deployment.blueprint_id,
            'deployment_id': deployment.id,
            'execution_id': execution_id,
            'workflow_id': wf_id,
        }

        new_execution = models.Execution(
            id=execution_id,
            status='pending',
            internal_workflow_id=workers_installation_task_id,
            created_at=now,
            blueprint_id=deployment.blueprint_id,
            workflow_id=wf_id,
            deployment_id=deployment.id,
            error='None')
        get_storage_manager().put_execution(new_execution.id, new_execution)

        execute_task('workflows.workers_installation.install',
                     'cloudify.management',
                     workers_installation_task_id,
                     kwargs=
                     {'management_plugins_to_install':
                      deployment.plan['management_plugins_to_install'],
                      '__cloudify_context': context})
=======
    def _create_deployment_nodes(self, blueprint_id, deployment_id, plan):
        for raw_node in plan['nodes']:
            self.sm.put_node(models.DeploymentNode(
                id=raw_node['name'],
                deployment_id=deployment_id,
                blueprint_id=blueprint_id,
                type=raw_node['type'],
                type_hierarchy=raw_node['type_hierarchy'],
                number_of_instances=raw_node['instances']['deploy'],
                host_id=raw_node['host_id'] if 'host_id' in raw_node else None,
                properties=raw_node['properties'],
                operations=raw_node['operations'],
                plugins=raw_node['plugins'],
                relationships=self._prepare_node_relationships(raw_node)
            ))

    @staticmethod
    def _prepare_node_relationships(raw_node):
        if 'relationship' not in raw_node:
            return None
        prepared_relationships = []
        for raw_relationship in raw_node['relationships']:
            relationship = {
                'target_node_id': raw_relationship['target_id'],
                'type': raw_relationship['type'],
                'properties': raw_relationship['properties']
            }
            prepared_relationships.append(relationship)
        return prepared_relationships
>>>>>>> 41876034


def teardown_blueprints_manager(exception):
    # print "tearing down blueprints manager!"
    pass


# What we need to access this manager in Flask
def get_blueprints_manager():
    """
    Get the current blueprints manager
    or create one if none exists for the current app context
    """
    if 'blueprints_manager' not in g:
        g.blueprints_manager = BlueprintsManager()
        maybe_register_teardown(current_app, teardown_blueprints_manager)
    return g.blueprints_manager<|MERGE_RESOLUTION|>--- conflicted
+++ resolved
@@ -144,7 +144,6 @@
                             ','.join([node.id for node in node_instances
                                      if node.state not in
                                      ('uninitialized', 'deleted')])))
-<<<<<<< HEAD
 
         # delete deployment workers
         workers_uninstallation_task_id = str(uuid.uuid4())
@@ -152,21 +151,13 @@
             'workflows.workers_installation.uninstall',
             'cloudify.management',
             workers_uninstallation_task_id)
-
-        # delete deployment resources
-        for execution in deployment_executions:
-            get_storage_manager().delete_execution(execution.id)
-
-        for node_id in deployment_nodes_ids:
-            get_storage_manager().delete_node(node_id)
-
+        
+        deleted_deployment = storage.delete_deployment(deployment_id)
+        
         # wait for workers uninstall to complete
         uninstall_workers_task_async_result.get()
-
-        return get_storage_manager().delete_deployment(deployment_id)
-=======
-        return storage.delete_deployment(deployment_id)
->>>>>>> 41876034
+        
+        return deleted_deployment
 
     # currently validation is split to 2 phases: the first
     # part is during submission (dsl parsing)
@@ -249,50 +240,6 @@
 
         return new_deployment
 
-<<<<<<< HEAD
-    def _validate_deployment_workers_installed_successfully(self,
-                                                            deployment_id):
-        workers_installation_execution = self.get_execution(
-            '{0}_workers_installation'.format(deployment_id))
-        if workers_installation_execution.status != 'terminated':
-            raise RuntimeError('PROBLEM') # TODO: change
-
-    def _install_deployment_workers(self, deployment, now):
-        workers_installation_task_id = str(uuid.uuid4())
-        execution_id = '{0}_workers_installation'.format(deployment.id)
-        wf_id = 'workers_installation'
-
-        context = {
-            # '__cloudify_context': '0.3',#TODO
-            'plan': deployment.plan,
-            'task_id': workers_installation_task_id,
-            'task_name': 'workflows.workers_installation.install',
-            'task_target': 'cloudify.management',
-            'blueprint_id': deployment.blueprint_id,
-            'deployment_id': deployment.id,
-            'execution_id': execution_id,
-            'workflow_id': wf_id,
-        }
-
-        new_execution = models.Execution(
-            id=execution_id,
-            status='pending',
-            internal_workflow_id=workers_installation_task_id,
-            created_at=now,
-            blueprint_id=deployment.blueprint_id,
-            workflow_id=wf_id,
-            deployment_id=deployment.id,
-            error='None')
-        get_storage_manager().put_execution(new_execution.id, new_execution)
-
-        execute_task('workflows.workers_installation.install',
-                     'cloudify.management',
-                     workers_installation_task_id,
-                     kwargs=
-                     {'management_plugins_to_install':
-                      deployment.plan['management_plugins_to_install'],
-                      '__cloudify_context': context})
-=======
     def _create_deployment_nodes(self, blueprint_id, deployment_id, plan):
         for raw_node in plan['nodes']:
             self.sm.put_node(models.DeploymentNode(
@@ -322,7 +269,49 @@
             }
             prepared_relationships.append(relationship)
         return prepared_relationships
->>>>>>> 41876034
+
+    def _validate_deployment_workers_installed_successfully(self,
+                                                            deployment_id):
+        workers_installation_execution = self.get_execution(
+            '{0}_workers_installation'.format(deployment_id))
+        if workers_installation_execution.status != 'terminated':
+            raise RuntimeError('PROBLEM') # TODO: change
+
+    def _install_deployment_workers(self, deployment, now):
+        workers_installation_task_id = str(uuid.uuid4())
+        execution_id = '{0}_workers_installation'.format(deployment.id)
+        wf_id = 'workers_installation'
+
+        context = {
+            # '__cloudify_context': '0.3',#TODO
+            'plan': deployment.plan,
+            'task_id': workers_installation_task_id,
+            'task_name': 'workflows.workers_installation.install',
+            'task_target': 'cloudify.management',
+            'blueprint_id': deployment.blueprint_id,
+            'deployment_id': deployment.id,
+            'execution_id': execution_id,
+            'workflow_id': wf_id,
+            }
+
+        new_execution = models.Execution(
+            id=execution_id,
+            status='pending',
+            internal_workflow_id=workers_installation_task_id,
+            created_at=now,
+            blueprint_id=deployment.blueprint_id,
+            workflow_id=wf_id,
+            deployment_id=deployment.id,
+            error='None')
+        get_storage_manager().put_execution(new_execution.id, new_execution)
+
+        execute_task('workflows.workers_installation.install',
+                     'cloudify.management',
+                     workers_installation_task_id,
+                     kwargs=
+                     {'management_plugins_to_install':
+                          deployment.plan['management_plugins_to_install'],
+                      '__cloudify_context': context})
 
 
 def teardown_blueprints_manager(exception):
