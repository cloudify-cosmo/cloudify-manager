#########
# Copyright (c) 2015 GigaSpaces Technologies Ltd. All rights reserved
#
# Licensed under the Apache License, Version 2.0 (the "License");
# you may not use this file except in compliance with the License.
# You may obtain a copy of the License at
#
#       http://www.apache.org/licenses/LICENSE-2.0
#
# Unless required by applicable law or agreed to in writing, software
# distributed under the License is distributed on an "AS IS" BASIS,
#  * WITHOUT WARRANTIES OR CONDITIONS OF ANY KIND, either express or implied.
#  * See the License for the specific language governing permissions and
#  * limitations under the License.
#
<<<<<<< HEAD
from manager_rest.responses import (BlueprintState,  # NOQA
                                    Snapshot, # NOQA
                                    Execution,  # NOQA
                                    Deployment,  # NOQA
                                    DeploymentModification,  # NOQA
                                    Node,  # NOQA
                                    NodeInstance)  # NOQA
=======

from flask.ext.restful import fields
from flask_restful_swagger import swagger

from manager_rest.responses import (BlueprintState as BlueprintStateV1,  # NOQA
                                    Execution,
                                    Deployment,
                                    DeploymentModification,
                                    Node,
                                    NodeInstance)


@swagger.model
class BlueprintState(BlueprintStateV1):

    resource_fields = dict(BlueprintStateV1.resource_fields.items() + {
        'description': fields.String,
    }.items())

    def __init__(self, **kwargs):
        super(BlueprintState, self).__init__(**kwargs)
        self.description = kwargs['description']
>>>>>>> ba926aaf
<|MERGE_RESOLUTION|>--- conflicted
+++ resolved
@@ -13,15 +13,6 @@
 #  * See the License for the specific language governing permissions and
 #  * limitations under the License.
 #
-<<<<<<< HEAD
-from manager_rest.responses import (BlueprintState,  # NOQA
-                                    Snapshot, # NOQA
-                                    Execution,  # NOQA
-                                    Deployment,  # NOQA
-                                    DeploymentModification,  # NOQA
-                                    Node,  # NOQA
-                                    NodeInstance)  # NOQA
-=======
 
 from flask.ext.restful import fields
 from flask_restful_swagger import swagger
@@ -44,4 +35,20 @@
     def __init__(self, **kwargs):
         super(BlueprintState, self).__init__(**kwargs)
         self.description = kwargs['description']
->>>>>>> ba926aaf
+
+
+@swagger.model
+class Snapshot(object):
+
+    resource_fields = {
+        'id': fields.String,
+        'created_at': fields.String,
+        'status': fields.String,
+        'error': fields.String
+    }
+
+    def __init__(self, **kwargs):
+        self.id = kwargs['id']
+        self.created_at = kwargs['created_at']
+        self.status = kwargs['status']
+        self.error = kwargs['error']
