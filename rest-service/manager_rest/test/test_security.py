--- conflicted
+++ resolved
@@ -1,5 +1,5 @@
 #########
-# Copyright (c) 2013 GigaSpaces Technologies Ltd. All rights reserved
+# Copyright (c) 2015 GigaSpaces Technologies Ltd. All rights reserved
 #
 # Licensed under the Apache License, Version 2.0 (the "License");
 # you may not use this file except in compliance with the License.
@@ -54,10 +54,6 @@
         client = self.create_client(user='user1', password='pass1')
         client.deployments.list()
 
-<<<<<<< HEAD
-    def tearDown(self):
-        super(SecurityTestCase, self).tearDown()
-=======
     def test_secured_manager_blueprints_upload(self):
         client = self.create_client(user='user1', password='pass1')
 
@@ -154,5 +150,4 @@
             kwargs['headers'] = headers
             return orig_func(*args, **kwargs)
 
-        client._client._do_request = new_func
->>>>>>> 3d738272
+        client._client._do_request = new_func