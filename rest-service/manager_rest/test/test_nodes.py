#########
# Copyright (c) 2013 GigaSpaces Technologies Ltd. All rights reserved
#
# Licensed under the Apache License, Version 2.0 (the "License");
# you may not use this file except in compliance with the License.
# You may obtain a copy of the License at
#
#       http://www.apache.org/licenses/LICENSE-2.0
#
# Unless required by applicable law or agreed to in writing, software
# distributed under the License is distributed on an "AS IS" BASIS,
#  * WITHOUT WARRANTIES OR CONDITIONS OF ANY KIND, either express or implied.
#  * See the License for the specific language governing permissions and
#  * limitations under the License.
<<<<<<< HEAD
=======

from nose.plugins.attrib import attr

>>>>>>> ba926aaf
import manager_rest.storage_manager as sm
from manager_rest.test import base_test


@attr(client_min_version=1, client_max_version=base_test.LATEST_API_VERSION)
class NodesTest(base_test.BaseServerTestCase):

    def test_get_nonexisting_node(self):
        response = self.get('/node-instances/1234')
        self.assertEqual(404, response.status_code)

    def test_get_node(self):
        self.put_node_instance(
            instance_id='1234',
            deployment_id='111',
            runtime_properties={
                'key': 'value'
            }
        )
        response = self.get('/node-instances/1234')
        self.assertEqual(200, response.status_code)
        self.assertEqual('1234', response.json['id'])
        self.assertTrue('runtime_properties' in response.json)
        self.assertEqual(1, len(response.json['runtime_properties']))
        self.assertEqual('value', response.json['runtime_properties']['key'])

    def test_bad_patch_node(self):
        # just a bunch of bad calls to patch node
        response = self.patch('/node-instances/1234', 'not a dictionary')
        self.assertEqual(400, response.status_code)
        response = self.patch('/node-instances/1234', {
            'a dict': 'without '
                      'state_version'
                      ' key'})
        self.assertEqual(400, response.status_code)
        response = self.patch('/node-instances/1234', {
            'runtime_properties': {},
            'version': 'not an int'})
        self.assertEqual(400, response.status_code)

    def test_patch_node(self):
        self.put_node_instance(
            instance_id='1234',
            deployment_id='111',
            runtime_properties={
                'key': 'value'
            }
        )
        update = {
            'runtime_properties': {'key': 'new_value', 'new_key': 'value'},
            'version': 2}
        response = self.patch('/node-instances/1234', update)
        self.assertEqual(200, response.status_code)
        self.assertEqual(2, len(response.json['runtime_properties']))
        self.assertEqual('new_value',
                         response.json['runtime_properties']['key'])
        self.assertEqual('value',
                         response.json['runtime_properties']['new_key'])
        response = self.get('/node-instances/1234')

        self.assertEqual(200, response.status_code)
        self.assertEqual(2, len(response.json['runtime_properties']))
        self.assertEqual('new_value',
                         response.json['runtime_properties']['key'])
        self.assertEqual('value',
                         response.json['runtime_properties']['new_key'])

    def test_patch_node_runtime_props_update(self):
        self.put_node_instance(
            instance_id='1234',
            deployment_id='111',
            runtime_properties={
                'key': 'value'
            }
        )
        response = self.patch('/node-instances/1234', {
            'runtime_properties': {'aaa': 'bbb'},
            'version': 2})
        self.assertEqual(200, response.status_code)
        self.assertEqual('1234', response.json['id'])
        self.assertEqual(1, len(response.json['runtime_properties']))
        self.assertEqual('bbb', response.json['runtime_properties']['aaa'])

    def test_patch_node_runtime_props_overwrite(self):
        self.put_node_instance(
            instance_id='1234',
            deployment_id='111',
            runtime_properties={
                'key': 'value'
            }
        )
        response = self.patch('/node-instances/1234', {
            'runtime_properties': {'key': 'value2'},
            'version': 2})
        self.assertEqual(200, response.status_code)
        self.assertEqual('1234', response.json['id'])
        self.assertEqual(1, len(response.json['runtime_properties']))
        self.assertEqual('value2', response.json['runtime_properties']['key'])

    def test_patch_node_runtime_props_cleanup(self):
        self.put_node_instance(
            instance_id='1234',
            deployment_id='111',
            runtime_properties={
                'key': 'value'
            }
        )
        response = self.patch('/node-instances/1234', {
            'runtime_properties': {},
            'version': 2})
        self.assertEqual(200, response.status_code)
        self.assertEqual('1234', response.json['id'])
        self.assertEqual(0, len(response.json['runtime_properties']))

    def test_partial_patch_node(self):
        self.put_node_instance(
            instance_id='1234',
            deployment_id='111',
            runtime_properties={
                'key': 'value'
            }
        )

        # full patch
        response = self.patch('/node-instances/1234',
                              {
                                  'state': 'a-state',
                                  'runtime_properties': {'aaa': 'bbb'},
                                  'version': 2
                              })
        self.assertEqual(200, response.status_code)
        self.assertEqual('bbb', response.json['runtime_properties']['aaa'])
        self.assertEqual('a-state', response.json['state'])

        # patch with no runtime properties
        response = self.patch('/node-instances/1234', {'state': 'b-state',
                                                       'version': 3})
        self.assertEqual(200, response.status_code)
        self.assertEqual('bbb', response.json['runtime_properties']['aaa'])
        self.assertEqual('b-state', response.json['state'])

        # patch with neither state nor runtime properties
        response = self.patch('/node-instances/1234', {'version': 4})
        self.assertEqual(200, response.status_code)
        self.assertEqual('bbb', response.json['runtime_properties']['aaa'])
        self.assertEqual('b-state', response.json['state'])

        # patch with no state
        response = self.patch('/node-instances/1234',
                              {
                                  'runtime_properties': {'ccc': 'ddd'},
                                  'version': 5
                              })
        self.assertEqual(200, response.status_code)
        self.assertEqual('ddd', response.json['runtime_properties']['ccc'])
        self.assertEqual('b-state', response.json['state'])

    def test_patch_node_conflict(self):
        from manager_rest import manager_exceptions
        prev_update_node_func = sm.instance().update_node_instance
        try:
            def conflict_update_node_func(node):
                raise manager_exceptions.ConflictError()
            sm.instance().update_node_instance = conflict_update_node_func
            self.put_node_instance(
                instance_id='1234',
                deployment_id='111',
                runtime_properties={
                    'key': 'value'
                }
            )
            response = self.patch('/node-instances/1234',
                                  {'runtime_properties': {'key': 'new_value'},
                                   'version': 2})
            self.assertEqual(409, response.status_code)
        finally:
            sm.instance().update_node_instance = prev_update_node_func

    def test_list_node_instances(self):
        self.put_node_instance(node_id='1', instance_id='11',
                               deployment_id='111')
        self.put_node_instance(node_id='1', instance_id='12',
                               deployment_id='111')
        self.put_node_instance(node_id='2', instance_id='21',
                               deployment_id='111')
        self.put_node_instance(node_id='2', instance_id='22',
                               deployment_id='111')
        self.put_node_instance(node_id='3', instance_id='31',
                               deployment_id='222')
        self.put_node_instance(node_id='3', instance_id='32',
                               deployment_id='222')
        self.put_node_instance(node_id='4', instance_id='41',
                               deployment_id='222')
        self.put_node_instance(node_id='4', instance_id='42',
                               deployment_id='222')

        all_instances = self.client.node_instances.list()
        dep1_instances = self.client.node_instances.list('111')
        dep2_instances = self.client.node_instances.list('222')
        dep1_n1_instances = self.client.node_instances.list('111', '1')
        dep1_n2_instances = self.client.node_instances.list('111', '2')
        dep2_n3_instances = self.client.node_instances.list('222', '3')
        dep2_n4_instances = self.client.node_instances.list('222', '4')

        self.assertEqual(8, len(all_instances))

        def assert_dep(expected_len, dep, instances):
            self.assertEqual(expected_len, len(instances))
            for instance in instances:
                self.assertEqual(instance.deployment_id, dep)

        assert_dep(4, '111', dep1_instances)
        assert_dep(4, '222', dep2_instances)

        def assert_dep_and_node(expected_len, dep, node_id, instances):
            self.assertEqual(expected_len, len(instances))
            for instance in instances:
                self.assertEqual(instance.deployment_id, dep)
                self.assertEqual(instance.node_id, node_id)

        assert_dep_and_node(2, '111', '1', dep1_n1_instances)
        assert_dep_and_node(2, '111', '2', dep1_n2_instances)
        assert_dep_and_node(2, '222', '3', dep2_n3_instances)
        assert_dep_and_node(2, '222', '4', dep2_n4_instances)

    def test_patch_before_put(self):
        response = self.patch('/node-instances/1234',
                              {'runtime_properties': {'key': 'value'},
                               'version': 0})
        self.assertEqual(404, response.status_code)

    def put_node_instance(self,
                          instance_id,
                          deployment_id,
                          runtime_properties=None,
                          node_id=None):
        runtime_properties = runtime_properties or {}
        from manager_rest.models import DeploymentNodeInstance
        node = DeploymentNodeInstance(id=instance_id,
                                      node_id=node_id,
                                      deployment_id=deployment_id,
                                      runtime_properties=runtime_properties,
                                      state=None,
                                      version=None,
                                      relationships=None,
                                      host_id=None)
        sm.instance().put_node_instance(node)<|MERGE_RESOLUTION|>--- conflicted
+++ resolved
@@ -12,12 +12,9 @@
 #  * WITHOUT WARRANTIES OR CONDITIONS OF ANY KIND, either express or implied.
 #  * See the License for the specific language governing permissions and
 #  * limitations under the License.
-<<<<<<< HEAD
-=======
 
 from nose.plugins.attrib import attr
 
->>>>>>> ba926aaf
 import manager_rest.storage_manager as sm
 from manager_rest.test import base_test
 
