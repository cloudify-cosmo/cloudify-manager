--- conflicted
+++ resolved
@@ -22,22 +22,14 @@
 from manager_rest import config
 from manager_rest import resources
 from manager_rest.resources import (marshal_with,
-<<<<<<< HEAD
                                     exceptions_handled,
                                     UploadedDataManager,
                                     SecuredResource,
-                                    _make_streaming_response)
-from manager_rest.resources import (verify_and_convert_bool,
+                                    _make_streaming_response,
+                                    verify_and_convert_bool,
                                     verify_json_content_type,
-                                    verify_parameter_in_request_body,
-                                    _replace_workflows_field_for_deployment_response)  # noqa
-=======
-                                    exceptions_handled)
-from manager_rest.resources import verify_and_convert_bool
->>>>>>> ba926aaf
-from manager_rest import models
-from manager_rest import responses_v2
-from manager_rest import manager_exceptions
+                                    verify_parameter_in_request_body)
+from manager_rest import models, responses_v2, manager_exceptions
 from manager_rest.storage_manager import get_storage_manager
 from manager_rest.blueprints_manager import get_blueprints_manager
 
@@ -106,12 +98,12 @@
 class Snapshots(SecuredResource):
 
     @swagger.operation(
-        responseClass='List[{0}]'.format(responses.Snapshot.__name__),
+        responseClass='List[{0}]'.format(responses_v2.Snapshot.__name__),
         nickname='list',
         notes='Returns a list of existing snapshots.'
     )
     @exceptions_handled
-    @marshal_with(responses.Snapshot.resource_fields)
+    @marshal_with(responses_v2.Snapshot)
     def get(self, _include=None):
         return get_blueprints_manager().snapshots_list(_include)
 
@@ -119,7 +111,7 @@
 class SnapshotsId(SecuredResource):
 
     @swagger.operation(
-        responseClass=responses.Snapshot,
+        responseClass=responses_v2.Snapshot,
         nickname='createSnapshot',
         notes='Create new snapshot of the manager.',
         consumes=[
@@ -127,7 +119,7 @@
         ]
     )
     @exceptions_handled
-    @marshal_with(responses.Snapshot.resource_fields)
+    @marshal_with(responses_v2.Snapshot)
     def put(self, snapshot_id):
         verify_json_content_type()
         request_json = request.json
@@ -150,12 +142,12 @@
         return snapshot, 201
 
     @swagger.operation(
-        responseClass=responses.Snapshot,
+        responseClass=responses_v2.Snapshot,
         nickname='deleteSnapshot',
         notes='Delete existing snapshot.'
     )
     @exceptions_handled
-    @marshal_with(responses.Snapshot.resource_fields)
+    @marshal_with(responses_v2.Snapshot)
     def delete(self, snapshot_id):
         snapshot = get_blueprints_manager().delete_snapshot(snapshot_id)
         path = _get_snapshot_path(snapshot_id)
@@ -163,7 +155,7 @@
         return snapshot, 200
 
     @exceptions_handled
-    @marshal_with(responses.Snapshot.resource_fields)
+    @marshal_with(responses_v2.Snapshot)
     def patch(self, snapshot_id):
         """
         Update snapshot status by id
@@ -177,14 +169,14 @@
             request_json['status'],
             request_json.get('error', ''))
 
-        return responses.Snapshot(**get_storage_manager().get_snapshot(
+        return responses_v2.Snapshot(**get_storage_manager().get_snapshot(
             snapshot_id).to_dict()), 200
 
 
 class SnapshotsIdArchive(SecuredResource):
 
     @swagger.operation(
-        responseClass=responses.Snapshot,
+        responseClass=responses_v2.Snapshot,
         nickname='uploadSnapshot',
         notes='Submitted snapshot should be an archive.'
               'Archive format has to be zip.'
@@ -210,7 +202,7 @@
 
     )
     @exceptions_handled
-    @marshal_with(responses.Snapshot.resource_fields)
+    @marshal_with(responses_v2.Snapshot)
     def put(self, snapshot_id):
         return UploadedSnapshotsManager().receive_uploaded_data(snapshot_id)
 
@@ -243,12 +235,12 @@
 
 class SnapshotsIdRestore(SecuredResource):
     @swagger.operation(
-        responseClass=responses.Snapshot,
+        responseClass=responses_v2.Snapshot,
         nickname='restoreSnapshot',
         notes='Restore existing snapshot.'
     )
     @exceptions_handled
-    @marshal_with(responses.Snapshot.resource_fields)
+    @marshal_with(responses_v2.Snapshot)
     def post(self, snapshot_id):
         execution = get_blueprints_manager().restore_snapshot(snapshot_id)
         return execution, 200
