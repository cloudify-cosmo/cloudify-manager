--- conflicted
+++ resolved
@@ -34,11 +34,7 @@
     SecretsKey,
     SecretsExport,
     SecretsSetGlobal,
-<<<<<<< HEAD
-    SecretsSetVisibility,
-=======
     SecretsSetVisibility
->>>>>>> c7d0ce56
 )
 
 from .plugins import (                           # NOQA
