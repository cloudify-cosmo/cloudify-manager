--- conflicted
+++ resolved
@@ -18,10 +18,7 @@
 import subprocess
 from flask_restful_swagger import swagger
 
-<<<<<<< HEAD
 from manager_rest import premium_enabled
-=======
->>>>>>> 174d7530
 from manager_rest.rest import responses
 from manager_rest.security import SecuredResource
 from manager_rest.security.authorization import authorize
@@ -41,28 +38,17 @@
 
 def get_version_data():
     version = get_version()
-    try:
-        pckg = pkg_resources.get_distribution('cloudify-premium')
-        edition = 'premium'
-        version = pckg.version
-    except pkg_resources.DistributionNotFound:
-        edition = 'community'
+    if not premium_enabled:
         try:
             rpm_info = subprocess.check_output(['rpm', '-q', 'cloudify'])
+        except (subprocess.CalledProcessError, OSError):
+            pass
+        else:
             version = rpm_info.split('-')[1]
-        except subprocess.CalledProcessError:
-            pass
-        except OSError:
-            pass
 
     return {
-<<<<<<< HEAD
-        'version': get_version(),
+        'version': version,
         'edition': get_edition(),
-=======
-        'version': version,
-        'edition': edition
->>>>>>> 174d7530
     }
 
 
