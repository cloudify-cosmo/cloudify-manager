--- conflicted
+++ resolved
@@ -198,29 +198,7 @@
     return response
 
 
-<<<<<<< HEAD
-class BlueprintsUpload(object):
-    def do_request(self, blueprint_id):
-        file_server_root = config.instance().file_server_root
-        archive_target_path = tempfile.mktemp(dir=file_server_root)
-        try:
-            self._save_file_locally(archive_target_path)
-            application_dir = self._extract_file_to_file_server(
-                file_server_root, archive_target_path)
-
-            blueprint = self._prepare_and_submit_blueprint(file_server_root,
-                                                           application_dir,
-                                                           blueprint_id)
-            self._move_archive_to_uploaded_blueprints_dir(blueprint.id,
-                                                          file_server_root,
-                                                          archive_target_path)
-            return blueprint, 201
-        finally:
-            if os.path.exists(archive_target_path):
-                os.remove(archive_target_path)
-=======
 class UploadedBlueprintsManager(UploadedDataManager):
->>>>>>> bc241c27
 
     def _get_kind(self):
         return 'blueprint'
@@ -1316,8 +1294,7 @@
         verify_parameter_in_request_body('context', request_json)
         verify_parameter_in_request_body('name', request_json)
         context = models.ProviderContext(name=request.json['name'],
-                                         context=request.json['context'],
-                                         acl='[ALLOW#ALL#GET]')
+                                         context=request.json['context'])
         update = verify_and_convert_bool(
             'update',
             request.args.get('update', 'false')
