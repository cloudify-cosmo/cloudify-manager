#########
# Copyright (c) 2013 GigaSpaces Technologies Ltd. All rights reserved
#
# Licensed under the Apache License, Version 2.0 (the "License");
# you may not use this file except in compliance with the License.
# You may obtain a copy of the License at
#
#       http://www.apache.org/licenses/LICENSE-2.0
#
# Unless required by applicable law or agreed to in writing, software
# distributed under the License is distributed on an "AS IS" BASIS,
#  * WITHOUT WARRANTIES OR CONDITIONS OF ANY KIND, either express or implied.
#  * See the License for the specific language governing permissions and
#  * limitations under the License.
#

import os
import zipfile
import urllib
import tempfile
import shutil
import uuid
import contextlib
from functools import wraps
from os import path
from urllib2 import urlopen, URLError

from setuptools import archive_util

import elasticsearch
from flask import (
    request,
    make_response,
    current_app as app,
    g
)
from flask.ext.restful import Resource, marshal, reqparse
from flask_restful_swagger import swagger
from flask.ext.restful.utils import unpack
from flask_securest.rest_security import SECURED_MODE, SecuredResource

from dsl_parser import utils as dsl_parser_utils

from manager_rest import config
from manager_rest import models
from manager_rest import responses
from manager_rest import requests_schema
from manager_rest import chunked
from manager_rest import archiving
from manager_rest import manager_exceptions
from manager_rest import utils
from manager_rest.storage_manager import get_storage_manager
from manager_rest.blueprints_manager import (DslParseException,
                                             get_blueprints_manager,
                                             BlueprintsManager)
from manager_rest import get_version_data


CONVENTION_APPLICATION_BLUEPRINT_FILE = 'blueprint.yaml'

SUPPORTED_ARCHIVE_TYPES = ['zip', 'tar', 'tar.gz', 'tar.bz2']


def exceptions_handled(func):
    @wraps(func)
    def wrapper(*args, **kwargs):
        try:
            return func(*args, **kwargs)
        except manager_exceptions.ManagerException as e:
            utils.abort_error(e, app.logger)
    return wrapper


def _get_fields_to_include(model_fields):
    if '_include' in request.args and request.args['_include']:
        include = set(request.args['_include'].split(','))
        include_fields = {}
        illegal_fields = None
        for field in include:
            if field not in model_fields:
                if not illegal_fields:
                    illegal_fields = []
                illegal_fields.append(field)
                continue
            include_fields[field] = model_fields[field]
        if illegal_fields:
            raise manager_exceptions.NoSuchIncludeFieldError(
                'Illegal include fields: [{}] - available fields: '
                '[{}]'.format(', '.join(illegal_fields),
                              ', '.join(model_fields.keys())))
        return include_fields
    return model_fields


class marshal_with(object):
    def __init__(self, fields):
        """
        :param fields: Model resource fields to marshal result according to.
        """
        self.fields = fields

    def __call__(self, f):
        @wraps(f)
        def wrapper(*args, **kwargs):
            include = _get_fields_to_include(self.fields)
            response = f(*args, **kwargs)
            if isinstance(response, tuple):
                data, code, headers = unpack(response)
                return marshal(data, include), code, headers
            else:
                return marshal(response, include)
        return wrapper


def verify_json_content_type():
    if request.content_type != 'application/json':
        raise manager_exceptions.UnsupportedContentTypeError(
            'Content type must be application/json')


def verify_parameter_in_request_body(param,
                                     request_json,
                                     param_type=None,
                                     optional=False):
    if param not in request_json:
        if optional:
            return
        raise manager_exceptions.BadParametersError(
            'Missing {0} in json request body'.format(param))
    if param_type and not isinstance(request_json[param], param_type):
        raise manager_exceptions.BadParametersError(
            '{0} parameter is expected to be of type {1} but is of type '
            '{2}'.format(param,
                         param_type.__name__,
                         type(request_json[param]).__name__))


def verify_and_convert_bool(attribute_name, str_bool):
    if isinstance(str_bool, bool):
        return str_bool
    if str_bool.lower() == 'true':
        return True
    if str_bool.lower() == 'false':
        return False
    raise manager_exceptions.BadParametersError(
        '{0} must be <true/false>, got {1}'.format(attribute_name, str_bool))


def _replace_workflows_field_for_deployment_response(deployment_dict):
    deployment_workflows = deployment_dict['workflows']
    if deployment_workflows is not None:
        workflows = [responses.Workflow(
            name=wf_name, created_at=None, parameters=wf.get(
                'parameters', dict())) for wf_name, wf
            in deployment_workflows.iteritems()]

        deployment_dict['workflows'] = workflows
    return deployment_dict


def _make_streaming_response(id, path, content_length, archive_type):
    response = make_response()
    response.headers['Content-Description'] = 'File Transfer'
    response.headers['Cache-Control'] = 'no-cache'
    response.headers['Content-Type'] = 'application/octet-stream'
    response.headers['Content-Disposition'] = \
        'attachment; filename={0}.{1}'.format(id, archive_type)
    response.headers['Content-Length'] = content_length
    response.headers['X-Accel-Redirect'] = path
    response.headers['X-Accel-Buffering'] = 'yes'
    return response


<<<<<<< HEAD
=======
def setup_resources(api):
    resources_endpoints = {
        Blueprints: 'blueprints',
        BlueprintsId: 'blueprints/<string:blueprint_id>',
        BlueprintsIdArchive: 'blueprints/<string:blueprint_id>/archive',
        Snapshots: 'snapshots',
        SnapshotsId: 'snapshots/<string:snapshot_id>',
        SnapshotsIdArchive: 'snapshots/<string:snapshot_id>/archive',
        SnapshotsIdRestore: 'snapshots/<string:snapshot_id>/restore',
        Executions: 'executions',
        ExecutionsId: 'executions/<string:execution_id>',
        Deployments: 'deployments',
        DeploymentsId: 'deployments/<string:deployment_id>',
        DeploymentsIdOutputs: 'deployments/<string:deployment_id>/outputs',
        DeploymentModifications: 'deployment-modifications',
        DeploymentModificationsId: 'deployment-modifications/'
                                   '<string:modification_id>',
        DeploymentModificationsIdFinish: 'deployment-modifications/'
                                         '<string:modification_id>/finish',
        DeploymentModificationsIdRollback: 'deployment-modifications/'
                                           '<string:modification_id>/rollback',
        Nodes: 'nodes',
        NodeInstances: 'node-instances',
        NodeInstancesId: 'node-instances/<string:node_instance_id>',
        Events: 'events',
        Search: 'search',
        Status: 'status',
        ProviderContext: 'provider/context',
        Version: 'version',
        EvaluateFunctions: 'evaluate/functions',
        Tokens: 'tokens'
    }

    for resource, endpoint in resources_endpoints.iteritems():
        api.add_resource(resource, *_versioned_urls(endpoint))

        for api_version in SUPPORTED_API_VERSIONS:
            rest_swagger.add_swagger_resource(
                api, api_version, resource, '/api/{0}/{1}'.format(api_version,
                                                                  endpoint))


>>>>>>> ea875129
class UploadedDataManager(object):

    def receive_uploaded_data(self, data_id):
        file_server_root = config.instance().file_server_root
        archive_target_path = tempfile.mktemp(dir=file_server_root)
        try:
            self._save_file_locally(archive_target_path)
            doc = self._prepare_and_process_doc(data_id,
                                                file_server_root,
                                                archive_target_path)
            self._move_archive_to_uploaded_dir(data_id,
                                               file_server_root,
                                               archive_target_path)

            return doc, 201
        finally:
            if os.path.exists(archive_target_path):
                os.remove(archive_target_path)

    def _save_file_locally(self, archive_target_path):
        url_key = self._get_data_url_key()
        if url_key in request.args:
            if request.data or 'Transfer-Encoding' in request.headers:
                raise manager_exceptions.BadParametersError(
                    "Can't pass both a snapshot URL via query parameters "
                    "and {0} data via the request body at the same time"
                    .format(self._get_kind()))
            data_url = request.args[url_key]
            try:
                with contextlib.closing(urlopen(data_url)) as urlf:
                    with open(archive_target_path, 'w') as f:
                        f.write(urlf.read())
            except URLError:
                raise manager_exceptions.ParamUrlNotFoundError(
                    "URL {0} not found - can't download {1} archive"
                    .format(data_url, self._get_kind()))
            except ValueError:
                raise manager_exceptions.BadParametersError(
                    "URL {0} is malformed - can't download {1} archive"
                    .format(data_url, self._get_kind()))

        elif 'Transfer-Encoding' in request.headers:
            with open(archive_target_path, 'w') as f:
                for buffered_chunked in chunked.decode(request.input_stream):
                    f.write(buffered_chunked)
        else:
            if not request.data:
                raise manager_exceptions.BadParametersError(
                    'Missing {0} archive in request body or '
                    '"{1}" in query parameters'.format(self._get_kind(),
                                                       data_url))
            uploaded_file_data = request.data
            with open(archive_target_path, 'w') as f:
                f.write(uploaded_file_data)

    def _move_archive_to_uploaded_dir(self, data_id, root_path, archive_path):
        if not os.path.exists(archive_path):
            raise RuntimeError("Archive [{0}] doesn't exist - Cannot move "
                               "archive to uploaded {1}s "
                               "directory".format(archive_path,
                                                  self._get_kind()))
        uploaded_dir = os.path.join(
            root_path,
            self._get_target_dir_path(),
            data_id)
        os.makedirs(uploaded_dir)
        archive_type = self._get_archive_type(archive_path)
        archive_file_name = '{0}.{1}'.format(data_id, archive_type)
        shutil.move(archive_path,
                    os.path.join(uploaded_dir, archive_file_name))

    def _get_kind(self):
        raise NotImplementedError('Subclass responsibility')

    def _get_data_url_key(self):
        raise NotImplementedError('Subclass responsibility')

    def _get_target_dir_path(self):
        raise NotImplementedError('Subclass responsibility')

    def _get_archive_type(self, archive_path):
        raise NotImplementedError('Subclass responsibility')

    def _prepare_and_process_doc(self, data_id, file_server_root,
                                 archive_target_path):
        raise NotImplementedError('Subclass responsibility')


class UploadedBlueprintsManager(UploadedDataManager):

    def _get_kind(self):
        return 'blueprint'

    def _get_data_url_key(self):
        return 'blueprint_archive_url'

    def _get_target_dir_path(self):
        return config.instance().file_server_uploaded_blueprints_folder

    def _get_archive_type(self, archive_path):
        return archiving.get_archive_type(archive_path)

    def _prepare_and_process_doc(self, data_id, file_server_root,
                                 archive_target_path):
        application_dir = self._extract_file_to_file_server(
                file_server_root, archive_target_path)
        return self._prepare_and_submit_blueprint(file_server_root,
                                                  application_dir,
                                                  data_id)

    def _process_plugins(self, file_server_root, blueprint_id):
        plugins_directory = path.join(file_server_root,
                                      "blueprints", blueprint_id, "plugins")
        if not path.isdir(plugins_directory):
            return
        plugins = [path.join(plugins_directory, directory)
                   for directory in os.listdir(plugins_directory)
                   if path.isdir(path.join(plugins_directory, directory))]

        for plugin_dir in plugins:
            final_zip_name = '{0}.zip'.format(path.basename(plugin_dir))
            target_zip_path = path.join(file_server_root,
                                        "blueprints", blueprint_id,
                                        'plugins', final_zip_name)
            self._zip_dir(plugin_dir, target_zip_path)

    def _zip_dir(self, dir_to_zip, target_zip_path):
        zipf = zipfile.ZipFile(target_zip_path, 'w', zipfile.ZIP_DEFLATED)
        try:
            plugin_dir_base_name = path.basename(dir_to_zip)
            rootlen = len(dir_to_zip) - len(plugin_dir_base_name)
            for base, dirs, files in os.walk(dir_to_zip):
                for entry in files:
                    fn = os.path.join(base, entry)
                    zipf.write(fn, fn[rootlen:])
        finally:
            zipf.close()

    def _extract_file_to_file_server(self, file_server_root,
                                     archive_target_path):
        # extract application to file server
        tempdir = tempfile.mkdtemp('-blueprint-submit')
        try:
            try:
                archive_util.unpack_archive(archive_target_path, tempdir)
            except archive_util.UnrecognizedFormat:
                raise manager_exceptions.BadParametersError(
                    'Blueprint archive is of an unrecognized format. '
                    'Supported formats are: {0}'.format(
                        SUPPORTED_ARCHIVE_TYPES))
            archive_file_list = os.listdir(tempdir)
            if len(archive_file_list) != 1 or not path.isdir(
                    path.join(tempdir, archive_file_list[0])):
                raise manager_exceptions.BadParametersError(
                    'archive must contain exactly 1 directory')
            application_dir_base_name = archive_file_list[0]
            # generating temporary unique name for app dir, to allow multiple
            # uploads of apps with the same name (as it appears in the file
            # system, not the app name field inside the blueprint.
            # the latter is guaranteed to be unique).
            generated_app_dir_name = '{0}-{1}'.format(
                application_dir_base_name, uuid.uuid4())
            temp_application_dir = path.join(tempdir,
                                             application_dir_base_name)
            temp_application_target_dir = path.join(tempdir,
                                                    generated_app_dir_name)
            shutil.move(temp_application_dir, temp_application_target_dir)
            shutil.move(temp_application_target_dir, file_server_root)
            return generated_app_dir_name
        finally:
            shutil.rmtree(tempdir)

    def _prepare_and_submit_blueprint(self, file_server_root,
                                      application_dir,
                                      blueprint_id):
        application_file = self._extract_application_file(file_server_root,
                                                          application_dir)

        file_server_base_url = config.instance().file_server_base_uri
        dsl_path = '{0}/{1}'.format(file_server_base_url, application_file)
        resources_base = file_server_base_url + '/'

        # add to blueprints manager (will also dsl_parse it)
        try:
            blueprint = get_blueprints_manager().publish_blueprint(
                dsl_path, resources_base, blueprint_id)

            # moving the app directory in the file server to be under a
            # directory named after the blueprint id
            shutil.move(os.path.join(file_server_root, application_dir),
                        os.path.join(
                            file_server_root,
                            config.instance().file_server_blueprints_folder,
                            blueprint.id))
            self._process_plugins(file_server_root, blueprint.id)
            return blueprint
        except DslParseException, ex:
            shutil.rmtree(os.path.join(file_server_root, application_dir))
            raise manager_exceptions.InvalidBlueprintError(
                'Invalid blueprint - {0}'.format(ex.message))

    def _extract_application_file(self, file_server_root, application_dir):

        full_application_dir = path.join(file_server_root, application_dir)

        if 'application_file_name' in request.args:
            application_file_name = urllib.unquote(
                request.args['application_file_name']).decode('utf-8')
            application_file = path.join(full_application_dir,
                                         application_file_name)
            if not path.isfile(application_file):
                raise manager_exceptions.BadParametersError(
                    '{0} does not exist in the application '
                    'directory'.format(application_file_name)
                )
        else:
            application_file_name = CONVENTION_APPLICATION_BLUEPRINT_FILE
            application_file = path.join(full_application_dir,
                                         application_file_name)
            if not path.isfile(application_file):
                raise manager_exceptions.BadParametersError(
                    'application directory is missing blueprint.yaml and '
                    'application_file_name query parameter was not passed')

        # return relative path from the file server root since this path
        # is appended to the file server base uri
        return path.join(application_dir, application_file_name)


class BlueprintsIdArchive(SecuredResource):

    @swagger.operation(
        nickname="getArchive",
        notes="Downloads blueprint as an archive."
    )
    @exceptions_handled
    def get(self, blueprint_id):
        """
        Download blueprint's archive
        """
        # Verify blueprint exists.
        get_blueprints_manager().get_blueprint(blueprint_id, {'id'})

        for arc_type in SUPPORTED_ARCHIVE_TYPES:
            # attempting to find the archive file on the file system
            local_path = os.path.join(
                config.instance().file_server_root,
                config.instance().file_server_uploaded_blueprints_folder,
                blueprint_id,
                '{0}.{1}'.format(blueprint_id, arc_type))

            if os.path.isfile(local_path):
                archive_type = arc_type
                break
        else:
            raise RuntimeError("Could not find blueprint's archive; "
                               "Blueprint ID: {0}".format(blueprint_id))

        blueprint_path = '{0}/{1}/{2}/{2}.{3}'.format(
            config.instance().file_server_resources_uri,
            config.instance().file_server_uploaded_blueprints_folder,
            blueprint_id,
            archive_type)

        return _make_streaming_response(
            blueprint_id,
            blueprint_path,
            os.path.getsize(local_path),
            archive_type
        )


class Blueprints(SecuredResource):

    @swagger.operation(
        responseClass='List[{0}]'.format(responses.BlueprintState.__name__),
        nickname="list",
        notes="Returns a list of uploaded blueprints."
    )
    @exceptions_handled
    @marshal_with(responses.BlueprintState.resource_fields)
    def get(self, _include=None):
        """
        List uploaded blueprints
        """

        return get_blueprints_manager().blueprints_list(_include)


class BlueprintsId(SecuredResource):

    @swagger.operation(
        responseClass=responses.BlueprintState,
        nickname="getById",
        notes="Returns a blueprint by its id."
    )
    @exceptions_handled
    @marshal_with(responses.BlueprintState.resource_fields)
    def get(self, blueprint_id, _include=None):
        """
        Get blueprint by id
        """
        blueprint = get_blueprints_manager().get_blueprint(blueprint_id,
                                                           _include)
        return responses.BlueprintState(**blueprint.to_dict())

    @swagger.operation(
        responseClass=responses.BlueprintState,
        nickname="upload",
        notes="Submitted blueprint should be an archive "
              "containing the directory which contains the blueprint. "
              "Archive format may be zip, tar, tar.gz or tar.bz2."
              " Blueprint archive may be submitted via either URL or by "
              "direct upload.",
        parameters=[{'name': 'application_file_name',
                     'description': 'File name of yaml '
                                    'containing the "main" blueprint.',
                     'required': False,
                     'allowMultiple': False,
                     'dataType': 'string',
                     'paramType': 'query',
                     'defaultValue': 'blueprint.yaml'},
                    {'name': 'blueprint_archive_url',
                     'description': 'url of a blueprint archive file',
                     'required': False,
                     'allowMultiple': False,
                     'dataType': 'string',
                     'paramType': 'query'},
                    {
                        'name': 'body',
                        'description': 'Binary form of the tar '
                                       'gzipped blueprint directory',
                        'required': True,
                        'allowMultiple': False,
                        'dataType': 'binary',
                        'paramType': 'body'}],
        consumes=[
            "application/octet-stream"
        ]

    )
    @exceptions_handled
    @marshal_with(responses.BlueprintState.resource_fields)
    def put(self, blueprint_id):
        """
        Upload a blueprint (id specified)
        """
        return UploadedBlueprintsManager().receive_uploaded_data(blueprint_id)

    @swagger.operation(
        responseClass=responses.BlueprintState,
        nickname="deleteById",
        notes="deletes a blueprint by its id."
    )
    @exceptions_handled
    @marshal_with(responses.BlueprintState.resource_fields)
    def delete(self, blueprint_id):
        """
        Delete blueprint by id
        """
        # Note: The current delete semantics are such that if a deployment
        # for the blueprint exists, the deletion operation will fail.
        # However, there is no handling of possible concurrency issue with
        # regard to that matter at the moment.
        blueprint = get_blueprints_manager().delete_blueprint(blueprint_id)

        # Delete blueprint resources from file server
        blueprint_folder = os.path.join(
            config.instance().file_server_root,
            config.instance().file_server_blueprints_folder,
            blueprint.id)
        shutil.rmtree(blueprint_folder)
        uploaded_blueprint_folder = os.path.join(
            config.instance().file_server_root,
            config.instance().file_server_uploaded_blueprints_folder,
            blueprint.id)
        shutil.rmtree(uploaded_blueprint_folder)

        return responses.BlueprintState(**blueprint.to_dict()), 200


class Executions(SecuredResource):

    @swagger.operation(
        responseClass='List[{0}]'.format(responses.Execution.__name__),
        nickname="list",
        notes="Returns a list of executions for the optionally provided "
              "deployment id.",
        parameters=[{'name': 'deployment_id',
                     'description': 'List execution of a specific deployment',
                     'required': False,
                     'allowMultiple': False,
                     'dataType': 'string',
                     'defaultValue': None,
                     'paramType': 'query'},
                    {'name': 'include_system_workflows',
                     'description': 'Include executions of system workflows',
                     'required': False,
                     'allowMultiple': False,
                     'dataType': 'bool',
                     'defaultValue': False,
                     'paramType': 'query'}]
    )
    @exceptions_handled
    @marshal_with(responses.Execution.resource_fields)
    def get(self, _include=None):
        """List executions"""
        deployment_id = request.args.get('deployment_id')
        if deployment_id:
            get_blueprints_manager().get_deployment(deployment_id,
                                                    include=['id'])
        is_include_system_workflows = verify_and_convert_bool(
            'include_system_workflows',
            request.args.get('include_system_workflows', 'false'))

        deployment_id_filter = BlueprintsManager.create_filters_dict(
            deployment_id=deployment_id)
        executions = get_blueprints_manager().executions_list(
            is_include_system_workflows=is_include_system_workflows,
            include=_include,
            filters=deployment_id_filter)
        return [responses.Execution(**e.to_dict()) for e in executions]

    @exceptions_handled
    @marshal_with(responses.Execution.resource_fields)
    def post(self):
        """Execute a workflow"""
        verify_json_content_type()
        request_json = request.json
        verify_parameter_in_request_body('deployment_id', request_json)
        verify_parameter_in_request_body('workflow_id', request_json)

        allow_custom_parameters = verify_and_convert_bool(
            'allow_custom_parameters',
            request_json.get('allow_custom_parameters', 'false'))
        force = verify_and_convert_bool(
            'force',
            request_json.get('force', 'false'))

        deployment_id = request.json['deployment_id']
        workflow_id = request.json['workflow_id']
        parameters = request.json.get('parameters', None)

        if parameters is not None and parameters.__class__ is not dict:
            raise manager_exceptions.BadParametersError(
                "request body's 'parameters' field must be a dict but"
                " is of type {0}".format(parameters.__class__.__name__))

        execution = get_blueprints_manager().execute_workflow(
            deployment_id, workflow_id, parameters=parameters,
            allow_custom_parameters=allow_custom_parameters, force=force)
        return responses.Execution(**execution.to_dict()), 201


class ExecutionsId(SecuredResource):

    @swagger.operation(
        responseClass=responses.Execution,
        nickname="getById",
        notes="Returns the execution state by its id.",
    )
    @exceptions_handled
    @marshal_with(responses.Execution.resource_fields)
    def get(self, execution_id, _include=None):
        """
        Get execution by id
        """
        execution = get_blueprints_manager().get_execution(execution_id,
                                                           include=_include)
        return responses.Execution(**execution.to_dict())

    @swagger.operation(
        responseClass=responses.Execution,
        nickname="modify_state",
        notes="Modifies a running execution state (currently, only cancel"
              " and force-cancel are supported)",
        parameters=[{'name': 'body',
                     'description': 'json with an action key. '
                                    'Legal values for action are: [cancel,'
                                    ' force-cancel]',
                     'required': True,
                     'allowMultiple': False,
                     'dataType': requests_schema.ModifyExecutionRequest.__name__,  # NOQA
                     'paramType': 'body'}],
        consumes=[
            "application/json"
        ]
    )
    @exceptions_handled
    @marshal_with(responses.Execution.resource_fields)
    def post(self, execution_id):
        """
        Apply execution action (cancel, force-cancel) by id
        """
        verify_json_content_type()
        request_json = request.json
        verify_parameter_in_request_body('action', request_json)
        action = request.json['action']

        valid_actions = ['cancel', 'force-cancel']

        if action not in valid_actions:
            raise manager_exceptions.BadParametersError(
                'Invalid action: {0}, Valid action values are: {1}'.format(
                    action, valid_actions))

        if action in ('cancel', 'force-cancel'):
            return get_blueprints_manager().cancel_execution(
                execution_id, action == 'force-cancel')

    @swagger.operation(
        responseClass=responses.Execution,
        nickname="updateExecutionStatus",
        notes="Updates the execution's status",
        parameters=[{'name': 'status',
                     'description': "The execution's new status",
                     'required': True,
                     'allowMultiple': False,
                     'dataType': 'string',
                     'paramType': 'body'},
                    {'name': 'error',
                     'description': "An error message. If omitted, "
                                    "error will be updated to an empty "
                                    "string",
                     'required': False,
                     'allowMultiple': False,
                     'dataType': 'string',
                     'paramType': 'body'}],
        consumes=[
            "application/json"
        ]
    )
    @exceptions_handled
    @marshal_with(responses.Execution.resource_fields)
    def patch(self, execution_id):
        """
        Update execution status by id
        """
        verify_json_content_type()
        request_json = request.json
        verify_parameter_in_request_body('status', request_json)

        get_blueprints_manager().update_execution_status(
            execution_id,
            request_json['status'],
            request_json.get('error', ''))

        return responses.Execution(**get_storage_manager().get_execution(
            execution_id).to_dict())


class Deployments(SecuredResource):

    @swagger.operation(
        responseClass='List[{0}]'.format(responses.Deployment.__name__),
        nickname="list",
        notes="Returns a list of existing deployments."
    )
    @exceptions_handled
    @marshal_with(responses.Deployment.resource_fields)
    def get(self, _include=None):
        """
        List deployments
        """
        deployments = get_blueprints_manager().deployments_list(
            include=_include)
        return [
            responses.Deployment(
                **_replace_workflows_field_for_deployment_response(
                    d.to_dict()))
            for d in deployments
        ]


class DeploymentsId(SecuredResource):

    def __init__(self):
        self._args_parser = reqparse.RequestParser()
        self._args_parser.add_argument('ignore_live_nodes', type=str,
                                       default='false', location='args')

    @swagger.operation(
        responseClass=responses.Deployment,
        nickname="getById",
        notes="Returns a deployment by its id."
    )
    @exceptions_handled
    @marshal_with(responses.Deployment.resource_fields)
    def get(self, deployment_id, _include=None):
        """
        Get deployment by id
        """
        deployment = get_blueprints_manager().get_deployment(deployment_id,
                                                             include=_include)
        return responses.Deployment(
            **_replace_workflows_field_for_deployment_response(
                deployment.to_dict()))

    @swagger.operation(
        responseClass=responses.Deployment,
        nickname="createDeployment",
        notes="Created a new deployment of the given blueprint.",
        parameters=[{'name': 'body',
                     'description': 'Deployment blue print',
                     'required': True,
                     'allowMultiple': False,
                     'dataType': requests_schema.DeploymentRequest.__name__,
                     'paramType': 'body'}],
        consumes=[
            "application/json"
        ]
    )
    @exceptions_handled
    @marshal_with(responses.Deployment.resource_fields)
    def put(self, deployment_id):
        """
        Create a deployment
        """
        verify_json_content_type()
        request_json = request.json
        verify_parameter_in_request_body('blueprint_id', request_json)
        verify_parameter_in_request_body('inputs',
                                         request_json,
                                         param_type=dict,
                                         optional=True)
        blueprint_id = request.json['blueprint_id']
        deployment = get_blueprints_manager().create_deployment(
            blueprint_id, deployment_id, inputs=request_json.get('inputs', {}))
        return responses.Deployment(
            **_replace_workflows_field_for_deployment_response(
                deployment.to_dict())), 201

    @swagger.operation(
        responseClass=responses.Deployment,
        nickname="deleteById",
        notes="deletes a deployment by its id.",
        parameters=[{'name': 'ignore_live_nodes',
                     'description': 'Specifies whether to ignore live nodes,'
                                    'or raise an error upon such nodes '
                                    'instead.',
                     'required': False,
                     'allowMultiple': False,
                     'dataType': 'boolean',
                     'defaultValue': False,
                     'paramType': 'query'}]
    )
    @exceptions_handled
    @marshal_with(responses.Deployment.resource_fields)
    def delete(self, deployment_id):
        """
        Delete deployment by id
        """
        args = self._args_parser.parse_args()

        ignore_live_nodes = verify_and_convert_bool(
            'ignore_live_nodes', args['ignore_live_nodes'])

        deployment = get_blueprints_manager().delete_deployment(
            deployment_id, ignore_live_nodes)
        # not using '_replace_workflows_field_for_deployment_response'
        # method since the object returned only contains the deployment's id
        return responses.Deployment(**deployment.to_dict()), 200


class DeploymentModifications(SecuredResource):

    def __init__(self):
        self._args_parser = reqparse.RequestParser()
        self._args_parser.add_argument('deployment_id',
                                       type=str,
                                       required=False,
                                       location='args')

    @swagger.operation(
        responseClass=responses.DeploymentModification,
        nickname="modifyDeployment",
        notes="Modify deployment.",
        parameters=[{'name': 'body',
                     'description': 'Deployment modification specification',
                     'required': True,
                     'allowMultiple': False,
                     'dataType': requests_schema.
                    DeploymentModificationRequest.__name__,
                     'paramType': 'body'}],
        consumes=[
            "application/json"
        ]
    )
    @exceptions_handled
    @marshal_with(responses.DeploymentModification.resource_fields)
    def post(self):
        verify_json_content_type()
        request_json = request.json
        verify_parameter_in_request_body('deployment_id', request_json)
        deployment_id = request_json['deployment_id']
        verify_parameter_in_request_body('context',
                                         request_json,
                                         param_type=dict,
                                         optional=True)
        context = request_json.get('context', {})
        verify_parameter_in_request_body('nodes',
                                         request_json,
                                         param_type=dict,
                                         optional=True)
        nodes = request_json.get('nodes', {})
        modification = get_blueprints_manager(). \
            start_deployment_modification(deployment_id, nodes, context)
        return responses.DeploymentModification(**modification.to_dict()), 201

    @swagger.operation(
        responseClass='List[{0}]'.format(
            responses.DeploymentModification.__name__),
        nickname="listDeploymentModifications",
        notes="List deployment modifications.",
        parameters=[{'name': 'deployment_id',
                     'description': 'Deployment id',
                     'required': False,
                     'allowMultiple': False,
                     'dataType': 'string',
                     'paramType': 'query'}]
    )
    @exceptions_handled
    @marshal_with(responses.DeploymentModification.resource_fields)
    def get(self, _include=None):
        args = self._args_parser.parse_args()
        deployment_id = args.get('deployment_id')
        deployment_id_filter = BlueprintsManager.create_filters_dict(
            deployment_id=deployment_id)
        modifications = get_storage_manager().deployment_modifications_list(
            filters=deployment_id_filter, include=_include)
        return [responses.DeploymentModification(**m.to_dict())
                for m in modifications]


class DeploymentModificationsId(SecuredResource):

    @swagger.operation(
        responseClass=responses.DeploymentModification,
        nickname="getDeploymentModification",
        notes="Get deployment modification."
    )
    @exceptions_handled
    @marshal_with(responses.DeploymentModification.resource_fields)
    def get(self, modification_id, _include=None):
        modification = get_storage_manager().get_deployment_modification(
            modification_id, include=_include)
        return responses.DeploymentModification(**modification.to_dict())


class DeploymentModificationsIdFinish(SecuredResource):

    @swagger.operation(
        responseClass=responses.DeploymentModification,
        nickname="finishDeploymentModification",
        notes="Finish deployment modification."
    )
    @exceptions_handled
    @marshal_with(responses.DeploymentModification.resource_fields)
    def post(self, modification_id):
        modification = get_blueprints_manager().finish_deployment_modification(
            modification_id)
        return responses.DeploymentModification(**modification.to_dict())


class DeploymentModificationsIdRollback(SecuredResource):

    @swagger.operation(
        responseClass=responses.DeploymentModification,
        nickname="rollbackDeploymentModification",
        notes="Rollback deployment modification."
    )
    @exceptions_handled
    @marshal_with(responses.DeploymentModification.resource_fields)
    def post(self, modification_id):
        modification = get_blueprints_manager(
        ).rollback_deployment_modification(modification_id)
        return responses.DeploymentModification(**modification.to_dict())


class Nodes(SecuredResource):

    def __init__(self):
        self._args_parser = reqparse.RequestParser()
        self._args_parser.add_argument('deployment_id',
                                       type=str,
                                       required=False,
                                       location='args')
        self._args_parser.add_argument('node_id',
                                       type=str,
                                       required=False,
                                       location='args')

    @swagger.operation(
        responseClass='List[{0}]'.format(responses.Node.__name__),
        nickname="listNodes",
        notes="Returns nodes list according to the provided query parameters.",
        parameters=[{'name': 'deployment_id',
                     'description': 'Deployment id',
                     'required': False,
                     'allowMultiple': False,
                     'dataType': 'string',
                     'paramType': 'query'}]
    )
    @exceptions_handled
    @marshal_with(responses.Node.resource_fields)
    def get(self, _include=None):
        """
        List nodes
        """
        args = self._args_parser.parse_args()
        deployment_id = args.get('deployment_id')
        node_id = args.get('node_id')
        if deployment_id and node_id:
            try:
                nodes = [get_storage_manager().get_node(deployment_id,
                                                        node_id)]
            except manager_exceptions.NotFoundError:
                nodes = []
        else:
            deployment_id_filter = BlueprintsManager.create_filters_dict(
                deployment_id=deployment_id)
            nodes = get_storage_manager().get_nodes(
                filters=deployment_id_filter, include=_include)
        return [responses.Node(**node.to_dict()) for node in nodes]


class NodeInstances(SecuredResource):

    def __init__(self):
        self._args_parser = reqparse.RequestParser()
        self._args_parser.add_argument('deployment_id',
                                       type=str,
                                       required=False,
                                       location='args')
        self._args_parser.add_argument('node_name',
                                       type=str,
                                       required=False,
                                       location='args')

    @swagger.operation(
        responseClass='List[{0}]'.format(responses.NodeInstance.__name__),
        nickname="listNodeInstances",
        notes="Returns node instances list according to the provided query"
              " parameters.",
        parameters=[{'name': 'deployment_id',
                     'description': 'Deployment id',
                     'required': False,
                     'allowMultiple': False,
                     'dataType': 'string',
                     'paramType': 'query'},
                    {'name': 'node_name',
                     'description': 'node name',
                     'required': False,
                     'allowMultiple': False,
                     'dataType': 'string',
                     'paramType': 'query'}]
    )
    @exceptions_handled
    @marshal_with(responses.NodeInstance.resource_fields)
    def get(self, _include=None):
        """
        List node instances
        """
        args = self._args_parser.parse_args()
        deployment_id = args.get('deployment_id')
        node_id = args.get('node_name')
        params_filter = BlueprintsManager.create_filters_dict(
            deployment_id=deployment_id, node_id=node_id)
        nodes = get_storage_manager().get_node_instances(
            filters=params_filter,
            include=_include)
        return [responses.NodeInstance(**node.to_dict()) for node in nodes]


class NodeInstancesId(SecuredResource):

    @swagger.operation(
        responseClass=responses.Node,
        nickname="getNodeInstance",
        notes="Returns node state/runtime properties "
              "according to the provided query parameters.",
        parameters=[{'name': 'node_id',
                     'description': 'Node Id',
                     'required': True,
                     'allowMultiple': False,
                     'dataType': 'string',
                     'paramType': 'path'},
                    {'name': 'state_and_runtime_properties',
                     'description': 'Specifies whether to return state and '
                                    'runtime properties',
                     'required': False,
                     'allowMultiple': False,
                     'dataType': 'boolean',
                     'defaultValue': True,
                     'paramType': 'query'}]
    )
    @exceptions_handled
    @marshal_with(responses.NodeInstance.resource_fields)
    def get(self, node_instance_id, _include=None):
        """
        Get node instance by id
        """
        instance = get_storage_manager().get_node_instance(node_instance_id,
                                                           include=_include)
        return responses.NodeInstance(
            id=node_instance_id,
            node_id=instance.node_id,
            host_id=instance.host_id,
            relationships=instance.relationships,
            deployment_id=instance.deployment_id,
            state=instance.state,
            runtime_properties=instance.runtime_properties,
            version=instance.version)

    @swagger.operation(
        responseClass=responses.NodeInstance,
        nickname="patchNodeState",
        notes="Update node instance. Expecting the request body to "
              "be a dictionary containing 'version' which is used for "
              "optimistic locking during the update, and optionally "
              "'runtime_properties' (dictionary) and/or 'state' (string) "
              "properties",
        parameters=[{'name': 'node_instance_id',
                     'description': 'Node instance identifier',
                     'required': True,
                     'allowMultiple': False,
                     'dataType': 'string',
                     'paramType': 'path'},
                    {'name': 'version',
                     'description': 'used for optimistic locking during '
                                    'update',
                     'required': True,
                     'allowMultiple': False,
                     'dataType': 'int',
                     'paramType': 'body'},
                    {'name': 'runtime_properties',
                     'description': 'a dictionary of runtime properties. If '
                                    'omitted, the runtime properties wont be '
                                    'updated',
                     'required': False,
                     'allowMultiple': False,
                     'dataType': 'dict',
                     'paramType': 'body'},
                    {'name': 'state',
                     'description': "the new node's state. If omitted, "
                                    "the state wont be updated",
                     'required': False,
                     'allowMultiple': False,
                     'dataType': 'string',
                     'paramType': 'body'}],
        consumes=["application/json"]
    )
    @exceptions_handled
    @marshal_with(responses.NodeInstance.resource_fields)
    def patch(self, node_instance_id):
        """
        Update node instance by id
        """
        verify_json_content_type()
        if request.json.__class__ is not dict or \
            'version' not in request.json or \
                request.json['version'].__class__ is not int:

            if request.json.__class__ is not dict:
                message = 'Request body is expected to be a map containing ' \
                          'a "version" field and optionally ' \
                          '"runtimeProperties" and/or "state" fields'
            elif 'version' not in request.json:
                message = 'Request body must be a map containing a ' \
                          '"version" field'
            else:
                message = \
                    "request body's 'version' field must be an int but" \
                    " is of type {0}".format(request.json['version']
                                             .__class__.__name__)
            raise manager_exceptions.BadParametersError(message)

        node = models.DeploymentNodeInstance(
            id=node_instance_id,
            node_id=None,
            relationships=None,
            host_id=None,
            deployment_id=None,
            runtime_properties=request.json.get('runtime_properties'),
            state=request.json.get('state'),
            version=request.json['version'])
        get_storage_manager().update_node_instance(node)
        return responses.NodeInstance(
            **get_storage_manager().get_node_instance(
                node_instance_id).to_dict())


class DeploymentsIdOutputs(SecuredResource):

    @swagger.operation(
        responseClass=responses.DeploymentOutputs.__name__,
        nickname="get",
        notes="Gets a specific deployment outputs."
    )
    @exceptions_handled
    @marshal_with(responses.DeploymentOutputs.resource_fields)
    def get(self, deployment_id, **_):
        """Get deployment outputs"""
        outputs = get_blueprints_manager().evaluate_deployment_outputs(
            deployment_id)
        return responses.DeploymentOutputs(deployment_id=deployment_id,
                                           outputs=outputs)


def _elasticsearch_connection():
    if 'es_connection' not in g:
        es_host = config.instance().db_address
        es_port = config.instance().db_port
        g.es_connection = elasticsearch.Elasticsearch(
            hosts=[{"host": es_host, "port": es_port}])
    return g.es_connection


def _check_index_exists(index_name):
    if not hasattr(app, 'cloudify_events_index_exists'):
        es = _elasticsearch_connection()
        app.cloudify_events_index_exists = \
            es.indices.exists(index=[index_name])
    return app.cloudify_events_index_exists


def _query_elastic_search(index=None, doc_type=None, body=None):
    """Query ElasticSearch with the provided index and query body.

    Returns:
    Elasticsearch result as is (Python dict).
    """
    es = _elasticsearch_connection()
    return es.search(index=index, doc_type=doc_type, body=body)


class Events(SecuredResource):

    def _set_index_name(self):
        if _check_index_exists('cloudify_events'):
            return 'cloudify_events'
        else:
            return 'logstash-*'

    def _query_events(self):
        """
        List events for the provided Elasticsearch query
        """
        verify_json_content_type()
        return _query_elastic_search(index=self._set_index_name(),
                                     body=request.json)

    @swagger.operation(
        nickname='events',
        notes='Returns a list of events for the provided ElasticSearch query. '
              'The response format is as ElasticSearch response format.',
        parameters=[{'name': 'body',
                     'description': 'ElasticSearch query.',
                     'required': True,
                     'allowMultiple': False,
                     'dataType': 'string',
                     'paramType': 'body'}],
        consumes=['application/json']
    )
    @exceptions_handled
    def get(self):
        """
        List events for the provided Elasticsearch query
        """
        return self._query_events()

    @swagger.operation(
        nickname='events',
        notes='Returns a list of events for the provided ElasticSearch query. '
              'The response format is as ElasticSearch response format.',
        parameters=[{'name': 'body',
                     'description': 'ElasticSearch query.',
                     'required': True,
                     'allowMultiple': False,
                     'dataType': 'string',
                     'paramType': 'body'}],
        consumes=['application/json']
    )
    @exceptions_handled
    def post(self):
        """
        List events for the provided Elasticsearch query
        """
        return self._query_events()


class Search(SecuredResource):

    @swagger.operation(
        nickname='search',
        notes='Returns results from the storage for the provided '
              'ElasticSearch query. The response format is as ElasticSearch '
              'response format.',
        parameters=[{'name': 'body',
                     'description': 'ElasticSearch query.',
                     'required': True,
                     'allowMultiple': False,
                     'dataType': 'string',
                     'paramType': 'body'}],
        consumes=['application/json']
    )
    @exceptions_handled
    def post(self):
        """
        Search using an Elasticsearch query
        """
        verify_json_content_type()
        return _query_elastic_search(index='cloudify_storage',
                                     body=request.json)


class Status(SecuredResource):

    @swagger.operation(
        responseClass=responses.Status,
        nickname="status",
        notes="Returns state of running system services"
    )
    @exceptions_handled
    @marshal_with(responses.Status.resource_fields)
    def get(self):
        """
        Get the status of running system services
        """
        try:
            if self._is_docker_env():
                job_list = {'riemann': 'Riemann',
                            'rabbitmq-server': 'RabbitMQ',
                            'celeryd-cloudify-management': 'Celery Management',
                            'elasticsearch': 'Elasticsearch',
                            'cloudify-ui': 'Cloudify UI',
                            'logstash': 'Logstash',
                            'nginx': 'Webserver',
                            'rest-service': 'Manager Rest-Service',
                            'amqp-influx': 'AMQP InfluxDB'
                            }
                from manager_rest.runitsupervise import get_services
                jobs = get_services(job_list)
            else:
                from manager_rest.systemddbus import get_services
                job_list = {'cloudify-mgmtworker.service': 'Celery Management',
                            'cloudify-restservice.service':
                                'Manager Rest-Service',
                            'cloudify-amqpinflux.service': 'AMQP InfluxDB',
                            'cloudify-influxdb.service': 'InfluxDB',
                            'cloudify-rabbitmq.service': 'RabbitMQ',
                            'cloudify-riemann.service': 'Riemann',
                            'cloudify-webui.service': 'Cloudify UI',
                            'elasticsearch.service': 'Elasticsearch',
                            'logstash.service': 'Logstash',
                            'nginx.service': 'Webserver'
                            }
                jobs = get_services(job_list)
        except ImportError:
            jobs = ['undefined']

        return responses.Status(status='running', services=jobs)

    @staticmethod
    def _is_docker_env():
        return os.getenv('DOCKER_ENV') is not None


class ProviderContext(SecuredResource):

    @swagger.operation(
        responseClass=responses.ProviderContext,
        nickname="getContext",
        notes="Get the provider context"
    )
    @exceptions_handled
    @marshal_with(responses.ProviderContext.resource_fields)
    def get(self, _include=None):
        """
        Get provider context
        """
        context = get_storage_manager().get_provider_context(include=_include)
        return responses.ProviderContext(**context.to_dict())

    @swagger.operation(
        responseClass=responses.ProviderContextPostStatus,
        nickname='postContext',
        notes="Post the provider context",
        parameters=[{'name': 'body',
                     'description': 'Provider context',
                     'required': True,
                     'allowMultiple': False,
                     'dataType': requests_schema.PostProviderContextRequest.__name__,  # NOQA
                     'paramType': 'body'}],
        consumes=[
            "application/json"
        ]
    )
    @exceptions_handled
    @marshal_with(responses.ProviderContextPostStatus.resource_fields)
    def post(self):
        """
        Create provider context
        """
        verify_json_content_type()
        request_json = request.json
        verify_parameter_in_request_body('context', request_json)
        verify_parameter_in_request_body('name', request_json)
        context = models.ProviderContext(name=request.json['name'],
                                         context=request.json['context'])
        update = verify_and_convert_bool(
            'update',
            request.args.get('update', 'false')
        )

        status_code = 200 if update else 201

        try:
            get_blueprints_manager().update_provider_context(update, context)
            return \
                responses.ProviderContextPostStatus(status='ok'), status_code
        except dsl_parser_utils.ResolverInstantiationError, ex:
            raise manager_exceptions.ResolverInstantiationError(str(ex))


class Version(Resource):

    @swagger.operation(
        responseClass=responses.Version,
        nickname="version",
        notes="Returns version information for this rest service"
    )
    @exceptions_handled
    @marshal_with(responses.Version.resource_fields)
    def get(self):
        """
        Get version information
        """
        return responses.Version(**get_version_data())


class EvaluateFunctions(SecuredResource):

    @swagger.operation(
        responseClass=responses.EvaluatedFunctions,
        nickname='evaluateFunctions',
        notes="Evaluate provided payload for intrinsic functions",
        parameters=[{'name': 'body',
                     'description': '',
                     'required': True,
                     'allowMultiple': False,
                     'dataType': requests_schema.EvaluateFunctionsRequest.__name__,  # noqa
                     'paramType': 'body'}],
        consumes=[
            "application/json"
        ]
    )
    @exceptions_handled
    @marshal_with(responses.EvaluatedFunctions.resource_fields)
    def post(self):
        """
        Evaluate intrinsic in payload
        """
        verify_json_content_type()
        request_json = request.json
        verify_parameter_in_request_body('deployment_id', request_json)
        verify_parameter_in_request_body('context', request_json,
                                         optional=True,
                                         param_type=dict)
        verify_parameter_in_request_body('payload', request_json,
                                         param_type=dict)

        deployment_id = request_json['deployment_id']
        context = request_json.get('context', {})
        payload = request_json.get('payload')
        processed_payload = get_blueprints_manager().evaluate_functions(
            deployment_id=deployment_id,
            context=context,
            payload=payload)
        return responses.EvaluatedFunctions(deployment_id=deployment_id,
                                            payload=processed_payload)


class Tokens(SecuredResource):

    @swagger.operation(
        responseClass=responses.Tokens,
        nickname="get auth token for the request user",
        notes="Generate authentication token for the request user",
    )
    @exceptions_handled
    @marshal_with(responses.Tokens.resource_fields)
    def get(self):
        """
        Get authentication token
        """
        if not app.config.get(SECURED_MODE):
            raise manager_exceptions.AppNotSecuredError(
                'token generation not supported, application is not secured')

        if not hasattr(app, 'auth_token_generator'):
            raise manager_exceptions.NoTokenGeneratorError(
                'token generation not supported, an auth token generator was '
                'not registered')

        token = app.auth_token_generator.generate_auth_token()
        return responses.Tokens(value=token)<|MERGE_RESOLUTION|>--- conflicted
+++ resolved
@@ -171,51 +171,6 @@
     return response
 
 
-<<<<<<< HEAD
-=======
-def setup_resources(api):
-    resources_endpoints = {
-        Blueprints: 'blueprints',
-        BlueprintsId: 'blueprints/<string:blueprint_id>',
-        BlueprintsIdArchive: 'blueprints/<string:blueprint_id>/archive',
-        Snapshots: 'snapshots',
-        SnapshotsId: 'snapshots/<string:snapshot_id>',
-        SnapshotsIdArchive: 'snapshots/<string:snapshot_id>/archive',
-        SnapshotsIdRestore: 'snapshots/<string:snapshot_id>/restore',
-        Executions: 'executions',
-        ExecutionsId: 'executions/<string:execution_id>',
-        Deployments: 'deployments',
-        DeploymentsId: 'deployments/<string:deployment_id>',
-        DeploymentsIdOutputs: 'deployments/<string:deployment_id>/outputs',
-        DeploymentModifications: 'deployment-modifications',
-        DeploymentModificationsId: 'deployment-modifications/'
-                                   '<string:modification_id>',
-        DeploymentModificationsIdFinish: 'deployment-modifications/'
-                                         '<string:modification_id>/finish',
-        DeploymentModificationsIdRollback: 'deployment-modifications/'
-                                           '<string:modification_id>/rollback',
-        Nodes: 'nodes',
-        NodeInstances: 'node-instances',
-        NodeInstancesId: 'node-instances/<string:node_instance_id>',
-        Events: 'events',
-        Search: 'search',
-        Status: 'status',
-        ProviderContext: 'provider/context',
-        Version: 'version',
-        EvaluateFunctions: 'evaluate/functions',
-        Tokens: 'tokens'
-    }
-
-    for resource, endpoint in resources_endpoints.iteritems():
-        api.add_resource(resource, *_versioned_urls(endpoint))
-
-        for api_version in SUPPORTED_API_VERSIONS:
-            rest_swagger.add_swagger_resource(
-                api, api_version, resource, '/api/{0}/{1}'.format(api_version,
-                                                                  endpoint))
-
-
->>>>>>> ea875129
 class UploadedDataManager(object):
 
     def receive_uploaded_data(self, data_id):
