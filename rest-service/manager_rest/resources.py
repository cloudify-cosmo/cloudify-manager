#########
# Copyright (c) 2013 GigaSpaces Technologies Ltd. All rights reserved
#
# Licensed under the Apache License, Version 2.0 (the "License");
# you may not use this file except in compliance with the License.
# You may obtain a copy of the License at
#
#       http://www.apache.org/licenses/LICENSE-2.0
#
# Unless required by applicable law or agreed to in writing, software
# distributed under the License is distributed on an "AS IS" BASIS,
#  * WITHOUT WARRANTIES OR CONDITIONS OF ANY KIND, either express or implied.
#  * See the License for the specific language governing permissions and
#  * limitations under the License.
#

import os
import zipfile
import urllib
import tempfile
import shutil
import uuid
import contextlib
from contextlib import contextmanager
from functools import wraps
from os import path
from urllib2 import urlopen, URLError

from setuptools import archive_util

import elasticsearch
from flask import (
    current_app,
    request,
    make_response,
    current_app as app,
    g
)
from flask.ext.restful import Resource, marshal, reqparse
from flask_restful_swagger import swagger
from flask.ext.restful.utils import unpack
from flask_securest.rest_security import SECURED_MODE, SecuredResource

from dsl_parser import utils as dsl_parser_utils

from manager_rest import config
from manager_rest import models
from manager_rest import responses
from manager_rest import requests_schema
from manager_rest import chunked
from manager_rest import archiving
from manager_rest import manager_exceptions
from manager_rest import utils
from manager_rest.storage_manager import get_storage_manager
from manager_rest.blueprints_manager import (DslParseException,
                                             get_blueprints_manager,
                                             BlueprintsManager)
from manager_rest import get_version_data

CONVENTION_APPLICATION_BLUEPRINT_FILE = 'blueprint.yaml'

SUPPORTED_ARCHIVE_TYPES = ['zip', 'tar', 'tar.gz', 'tar.bz2']


def exceptions_handled(func):
    @wraps(func)
    def wrapper(*args, **kwargs):
        try:
            return func(*args, **kwargs)
        except manager_exceptions.ManagerException as e:
            utils.abort_error(e, app.logger)
    return wrapper


def _is_include_parameter_in_request():
    return '_include' in request.args and request.args['_include']


def _get_fields_to_include(model_fields):
    if _is_include_parameter_in_request():
        include = set(request.args['_include'].split(','))
        include_fields = {}
        illegal_fields = None
        for field in include:
            if field not in model_fields:
                if not illegal_fields:
                    illegal_fields = []
                illegal_fields.append(field)
                continue
            include_fields[field] = model_fields[field]
        if illegal_fields:
            raise manager_exceptions.NoSuchIncludeFieldError(
                'Illegal include fields: [{}] - available fields: '
                '[{}]'.format(', '.join(illegal_fields),
                              ', '.join(model_fields.keys())))
        return include_fields
    return model_fields


@contextmanager
def skip_nested_marshalling():
    request.__skip_marshalling = True
    yield
    delattr(request, '__skip_marshalling')


class marshal_with(object):
    def __init__(self, response_class):
        """
        :param response_class: response class to marshal result with.
         class must have a "resource_fields" class variable
        """
        if not hasattr(response_class, 'resource_fields'):
            raise RuntimeError(
                'Response class {0} does not contain a "resource_fields" '
                'class variable'.format(type(response_class)))
        self.response_class = response_class

    def __call__(self, f):
        @wraps(f)
        def wrapper(*args, **kwargs):
            if hasattr(request, '__skip_marshalling'):
                return f(*args, **kwargs)

            fields_to_include = _get_fields_to_include(
                self.response_class.resource_fields)
            if _is_include_parameter_in_request():
                # only pushing "_include" into kwargs when the request
                # contained this parameter, to keep things cleaner (identical
                # behavior for passing "_include" which contains all fields)
                kwargs['_include'] = fields_to_include.keys()

            response = f(*args, **kwargs)

            if isinstance(response, tuple):
                data, code, headers = unpack(response)
                data = self.wrap_with_response_object(data)
                return marshal(data, fields_to_include), code, headers
            else:
                response = self.wrap_with_response_object(response)
                return marshal(response, fields_to_include)

        return wrapper

    def wrap_with_response_object(self, data):
        if isinstance(data, dict):
            return self.response_class(**data)
        elif isinstance(data, list):
            return map(self.wrap_with_response_object, data)
        elif isinstance(data, models.SerializableObject):
            return self.wrap_with_response_object(data.to_dict())
        raise RuntimeError('Unexpected response data type {0}'.format(
            type(data)))


def verify_json_content_type():
    if request.content_type != 'application/json':
        raise manager_exceptions.UnsupportedContentTypeError(
            'Content type must be application/json')


def verify_parameter_in_request_body(param,
                                     request_json,
                                     param_type=None,
                                     optional=False):
    if param not in request_json:
        if optional:
            return
        raise manager_exceptions.BadParametersError(
            'Missing {0} in json request body'.format(param))
    if param_type and not isinstance(request_json[param], param_type):
        raise manager_exceptions.BadParametersError(
            '{0} parameter is expected to be of type {1} but is of type '
            '{2}'.format(param,
                         param_type.__name__,
                         type(request_json[param]).__name__))


def verify_and_convert_bool(attribute_name, str_bool):
    if isinstance(str_bool, bool):
        return str_bool
    if str_bool.lower() == 'true':
        return True
    if str_bool.lower() == 'false':
        return False
    raise manager_exceptions.BadParametersError(
        '{0} must be <true/false>, got {1}'.format(attribute_name, str_bool))


class BlueprintsUpload(object):
    def do_request(self, blueprint_id):
        app.logger.info('***** uploading blueprint {0}'.format(blueprint_id))
        file_server_root = config.instance().file_server_root
        archive_target_path = tempfile.mktemp(dir=file_server_root)
        try:
            self._save_file_locally(archive_target_path)
            application_dir = self._extract_file_to_file_server(
                file_server_root, archive_target_path)

            blueprint = self._prepare_and_submit_blueprint(file_server_root,
                                                           application_dir,
                                                           blueprint_id)
            self._move_archive_to_uploaded_blueprints_dir(blueprint.id,
                                                          file_server_root,
                                                          archive_target_path)
            return blueprint, 201
        finally:
            if os.path.exists(archive_target_path):
                os.remove(archive_target_path)

    @staticmethod
    def _move_archive_to_uploaded_blueprints_dir(blueprint_id,
                                                 file_server_root,
                                                 archive_path):
        if not os.path.exists(archive_path):
            raise RuntimeError("Archive [{0}] doesn't exist - Cannot move "
                               "archive to uploaded blueprints "
                               "directory".format(archive_path))
        uploaded_blueprint_dir = os.path.join(
            file_server_root,
            config.instance().file_server_uploaded_blueprints_folder,
            blueprint_id)
        os.makedirs(uploaded_blueprint_dir)
        archive_type = archiving.get_archive_type(archive_path)
        archive_file_name = '{0}.{1}'.format(blueprint_id, archive_type)
        shutil.move(archive_path,
                    os.path.join(uploaded_blueprint_dir, archive_file_name))

    def _process_plugins(self, file_server_root, blueprint_id):
        plugins_directory = path.join(file_server_root,
                                      "blueprints", blueprint_id, "plugins")
        if not path.isdir(plugins_directory):
            return
        plugins = [path.join(plugins_directory, directory)
                   for directory in os.listdir(plugins_directory)
                   if path.isdir(path.join(plugins_directory, directory))]

        for plugin_dir in plugins:
            final_zip_name = '{0}.zip'.format(path.basename(plugin_dir))
            target_zip_path = path.join(file_server_root,
                                        "blueprints", blueprint_id,
                                        'plugins', final_zip_name)
            self._zip_dir(plugin_dir, target_zip_path)

    @staticmethod
    def _zip_dir(dir_to_zip, target_zip_path):
        zipf = zipfile.ZipFile(target_zip_path, 'w', zipfile.ZIP_DEFLATED)
        try:
            plugin_dir_base_name = path.basename(dir_to_zip)
            rootlen = len(dir_to_zip) - len(plugin_dir_base_name)
            for base, dirs, files in os.walk(dir_to_zip):
                for entry in files:
                    fn = os.path.join(base, entry)
                    zipf.write(fn, fn[rootlen:])
        finally:
            zipf.close()

    @staticmethod
    def _save_file_locally(archive_file_name):

        if 'blueprint_archive_url' in request.args:

            if request.data or 'Transfer-Encoding' in request.headers:
                raise manager_exceptions.BadParametersError(
                    "Can't pass both a blueprint URL via query parameters "
                    "and blueprint data via the request body at the same time")

            blueprint_url = request.args['blueprint_archive_url']
            try:
                with contextlib.closing(urlopen(blueprint_url)) as urlf:
                    with open(archive_file_name, 'w') as f:
                        f.write(urlf.read())
                return
            except URLError:
                raise manager_exceptions.ParamUrlNotFoundError(
                    "URL {0} not found - can't download blueprint archive"
                    .format(blueprint_url))
            except ValueError:
                raise manager_exceptions.BadParametersError(
                    "URL {0} is malformed - can't download blueprint archive"
                    .format(blueprint_url))

        # save uploaded file
        if 'Transfer-Encoding' in request.headers:
            with open(archive_file_name, 'w') as f:
                for buffered_chunked in chunked.decode(request.input_stream):
                    f.write(buffered_chunked)
        else:
            if not request.data:
                raise manager_exceptions.BadParametersError(
                    'Missing application archive in request body or '
                    '"blueprint_archive_url" in query parameters')
            uploaded_file_data = request.data
            with open(archive_file_name, 'w') as f:
                f.write(uploaded_file_data)

    @staticmethod
    def _extract_file_to_file_server(file_server_root,
                                     archive_target_path):
        # extract application to file server
        tempdir = tempfile.mkdtemp('-blueprint-submit')
        try:
            try:
                archive_util.unpack_archive(archive_target_path, tempdir)
            except archive_util.UnrecognizedFormat:
                raise manager_exceptions.BadParametersError(
                    'Blueprint archive is of an unrecognized format. '
                    'Supported formats are: {0}'.format(
                        SUPPORTED_ARCHIVE_TYPES))
            archive_file_list = os.listdir(tempdir)
            if len(archive_file_list) != 1 or not path.isdir(
                    path.join(tempdir, archive_file_list[0])):
                raise manager_exceptions.BadParametersError(
                    'archive must contain exactly 1 directory')
            application_dir_base_name = archive_file_list[0]
            # generating temporary unique name for app dir, to allow multiple
            # uploads of apps with the same name (as it appears in the file
            # system, not the app name field inside the blueprint.
            # the latter is guaranteed to be unique).
            generated_app_dir_name = '{0}-{1}'.format(
                application_dir_base_name, uuid.uuid4())
            temp_application_dir = path.join(tempdir,
                                             application_dir_base_name)
            temp_application_target_dir = path.join(tempdir,
                                                    generated_app_dir_name)
            shutil.move(temp_application_dir, temp_application_target_dir)
            shutil.move(temp_application_target_dir, file_server_root)
            return generated_app_dir_name
        finally:
            shutil.rmtree(tempdir)

    def _prepare_and_submit_blueprint(self, file_server_root,
                                      application_dir,
                                      blueprint_id):
        application_file = self._extract_application_file(file_server_root,
                                                          application_dir)

        file_server_base_url = config.instance().file_server_base_uri
        dsl_path = '{0}/{1}'.format(file_server_base_url, application_file)
        resources_base = file_server_base_url + '/'

        # add to blueprints manager (will also dsl_parse it)
        try:
            blueprint = get_blueprints_manager().publish_blueprint(
                dsl_path, resources_base, blueprint_id)

            # moving the app directory in the file server to be under a
            # directory named after the blueprint id
            shutil.move(os.path.join(file_server_root, application_dir),
                        os.path.join(
                            file_server_root,
                            config.instance().file_server_blueprints_folder,
                            blueprint.id))
            self._process_plugins(file_server_root, blueprint.id)
            return blueprint
        except DslParseException, ex:
            shutil.rmtree(os.path.join(file_server_root, application_dir))
            raise manager_exceptions.InvalidBlueprintError(
                'Invalid blueprint - {0}'.format(ex.message))

    @staticmethod
    def _extract_application_file(file_server_root, application_dir):

        full_application_dir = path.join(file_server_root, application_dir)

        if 'application_file_name' in request.args:
            application_file_name = urllib.unquote(
                request.args['application_file_name']).decode('utf-8')
            application_file = path.join(full_application_dir,
                                         application_file_name)
            if not path.isfile(application_file):
                raise manager_exceptions.BadParametersError(
                    '{0} does not exist in the application '
                    'directory'.format(application_file_name)
                )
        else:
            application_file_name = CONVENTION_APPLICATION_BLUEPRINT_FILE
            application_file = path.join(full_application_dir,
                                         application_file_name)
            if not path.isfile(application_file):
                raise manager_exceptions.BadParametersError(
                    'application directory is missing blueprint.yaml and '
                    'application_file_name query parameter was not passed')

        # return relative path from the file server root since this path
        # is appended to the file server base uri
        return path.join(application_dir, application_file_name)


class BlueprintsIdArchive(SecuredResource):

    @swagger.operation(
        nickname="getArchive",
        notes="Downloads blueprint as an archive."
    )
    @exceptions_handled
    def get(self, blueprint_id, **kwargs):
        """
        Download blueprint's archive
        """
        # Verify blueprint exists.
        get_blueprints_manager().get_blueprint(blueprint_id, {'id'})

        for arc_type in SUPPORTED_ARCHIVE_TYPES:
            # attempting to find the archive file on the file system
            local_path = os.path.join(
                config.instance().file_server_root,
                config.instance().file_server_uploaded_blueprints_folder,
                blueprint_id,
                '{0}.{1}'.format(blueprint_id, arc_type))

            if os.path.isfile(local_path):
                archive_type = arc_type
                break
        else:
            raise RuntimeError("Could not find blueprint's archive; "
                               "Blueprint ID: {0}".format(blueprint_id))

        blueprint_path = '{0}/{1}/{2}/{2}.{3}'.format(
            config.instance().file_server_resources_uri,
            config.instance().file_server_uploaded_blueprints_folder,
            blueprint_id,
            archive_type)

        response = make_response()
        response.headers['Content-Description'] = 'File Transfer'
        response.headers['Cache-Control'] = 'no-cache'
        response.headers['Content-Type'] = 'application/octet-stream'
        response.headers['Content-Disposition'] = \
            'attachment; filename={0}.{1}'.format(blueprint_id, archive_type)
        response.headers['Content-Length'] = os.path.getsize(local_path)
        response.headers['X-Accel-Redirect'] = blueprint_path
        response.headers['X-Accel-Buffering'] = 'yes'
        return response


class Blueprints(SecuredResource):

    @swagger.operation(
        responseClass='List[{0}]'.format(responses.BlueprintState.__name__),
        nickname="list",
        notes="Returns a list a submitted blueprints."
    )
    @exceptions_handled
    @marshal_with(responses.BlueprintState)
    def get(self, _include=None, **kwargs):
        """
        List uploaded blueprints
        """

        return get_blueprints_manager().blueprints_list(include=_include)


class BlueprintsId(SecuredResource):

    @swagger.operation(
        responseClass=responses.BlueprintState,
        nickname="getById",
        notes="Returns a blueprint by its id."
    )
    @exceptions_handled
    @marshal_with(responses.BlueprintState)
    def get(self, blueprint_id, _include=None, **kwargs):
        """
        Get blueprint by id
        """
        return get_blueprints_manager().get_blueprint(blueprint_id, _include)

    @swagger.operation(
        responseClass=responses.BlueprintState,
        nickname="upload",
        notes="Submitted blueprint should be an archive "
              "containing the directory which contains the blueprint. "
              "Archive format may be zip, tar, tar.gz or tar.bz2."
              " Blueprint archive may be submitted via either URL or by "
              "direct upload.",
        parameters=[{'name': 'application_file_name',
                     'description': 'File name of yaml '
                                    'containing the "main" blueprint.',
                     'required': False,
                     'allowMultiple': False,
                     'dataType': 'string',
                     'paramType': 'query',
                     'defaultValue': 'blueprint.yaml'},
                    {'name': 'blueprint_archive_url',
                     'description': 'url of a blueprint archive file',
                     'required': False,
                     'allowMultiple': False,
                     'dataType': 'string',
                     'paramType': 'query'},
                    {
                        'name': 'body',
                        'description': 'Binary form of the tar '
                                       'gzipped blueprint directory',
                        'required': True,
                        'allowMultiple': False,
                        'dataType': 'binary',
                        'paramType': 'body'}],
        consumes=[
            "application/octet-stream"
        ]

    )
    @exceptions_handled
    @marshal_with(responses.BlueprintState)
    def put(self, blueprint_id, **kwargs):
        """
        Upload a blueprint (id specified)
        """
        return BlueprintsUpload().do_request(blueprint_id=blueprint_id)

    @swagger.operation(
        responseClass=responses.BlueprintState,
        nickname="deleteById",
        notes="deletes a blueprint by its id."
    )
    @exceptions_handled
    @marshal_with(responses.BlueprintState)
    def delete(self, blueprint_id, **kwargs):
        """
        Delete blueprint by id
        """
        # Note: The current delete semantics are such that if a deployment
        # for the blueprint exists, the deletion operation will fail.
        # However, there is no handling of possible concurrency issue with
        # regard to that matter at the moment.
        blueprint = get_blueprints_manager().delete_blueprint(blueprint_id)

        # Delete blueprint resources from file server
        blueprint_folder = os.path.join(
            config.instance().file_server_root,
            config.instance().file_server_blueprints_folder,
            blueprint.id)
        shutil.rmtree(blueprint_folder)
        uploaded_blueprint_folder = os.path.join(
            config.instance().file_server_root,
            config.instance().file_server_uploaded_blueprints_folder,
            blueprint.id)
        shutil.rmtree(uploaded_blueprint_folder)

        return blueprint, 200


class Executions(SecuredResource):

    @swagger.operation(
        responseClass='List[{0}]'.format(responses.Execution.__name__),
        nickname="list",
        notes="Returns a list of executions for the optionally provided "
              "deployment id.",
        parameters=[{'name': 'deployment_id',
                     'description': 'List execution of a specific deployment',
                     'required': False,
                     'allowMultiple': False,
                     'dataType': 'string',
                     'defaultValue': None,
                     'paramType': 'query'},
                    {'name': 'include_system_workflows',
                     'description': 'Include executions of system workflows',
                     'required': False,
                     'allowMultiple': False,
                     'dataType': 'bool',
                     'defaultValue': False,
                     'paramType': 'query'}]
    )
    @exceptions_handled
    @marshal_with(responses.Execution)
    def get(self, _include=None, **kwargs):
        """List executions"""
        deployment_id = request.args.get('deployment_id')
        if deployment_id:
            get_blueprints_manager().get_deployment(deployment_id,
                                                    include=['id'])
        is_include_system_workflows = verify_and_convert_bool(
            'include_system_workflows',
            request.args.get('include_system_workflows', 'false'))

        deployment_id_filter = BlueprintsManager.create_filters_dict(
            deployment_id=deployment_id)
        executions = get_blueprints_manager().executions_list(
            is_include_system_workflows=is_include_system_workflows,
            include=_include,
            filters=deployment_id_filter)
        return executions

    @exceptions_handled
    @marshal_with(responses.Execution)
    def post(self, **kwargs):
        """Execute a workflow"""
        verify_json_content_type()
        request_json = request.json
        verify_parameter_in_request_body('deployment_id', request_json)
        verify_parameter_in_request_body('workflow_id', request_json)

        allow_custom_parameters = verify_and_convert_bool(
            'allow_custom_parameters',
            request_json.get('allow_custom_parameters', 'false'))
        force = verify_and_convert_bool(
            'force',
            request_json.get('force', 'false'))

        deployment_id = request.json['deployment_id']
        workflow_id = request.json['workflow_id']
        parameters = request.json.get('parameters', None)

        if parameters is not None and parameters.__class__ is not dict:
            raise manager_exceptions.BadParametersError(
                "request body's 'parameters' field must be a dict but"
                " is of type {0}".format(parameters.__class__.__name__))

        current_app.logger.info('***** in resources.py Executions post,'
                                ' calling execute_workflow on {0}'.
                                format(workflow_id))
        execution = get_blueprints_manager().execute_workflow(
            deployment_id, workflow_id, parameters=parameters,
            allow_custom_parameters=allow_custom_parameters, force=force)
        return execution, 201


class ExecutionsId(SecuredResource):

    @swagger.operation(
        responseClass=responses.Execution,
        nickname="getById",
        notes="Returns the execution state by its id.",
    )
    @exceptions_handled
    @marshal_with(responses.Execution)
    def get(self, execution_id, _include=None, **kwargs):
        """
        Get execution by id
        """
<<<<<<< HEAD
        current_app.logger.info('***** in resources.py ExecutionId get,'
                                ' calling get_execution')
        execution = get_blueprints_manager().get_execution(execution_id,
                                                           include=_include)
        current_app.logger.info('***** in resources.py ExecutionId get,'
                                ' returning execution')
        return responses.Execution(**execution.to_dict())
=======
        return get_blueprints_manager().get_execution(execution_id,
                                                      include=_include)
>>>>>>> 6e99606d

    @swagger.operation(
        responseClass=responses.Execution,
        nickname="modify_state",
        notes="Modifies a running execution state (currently, only cancel"
              " and force-cancel are supported)",
        parameters=[{'name': 'body',
                     'description': 'json with an action key. '
                                    'Legal values for action are: [cancel,'
                                    ' force-cancel]',
                     'required': True,
                     'allowMultiple': False,
                     'dataType': requests_schema.ModifyExecutionRequest.__name__,  # NOQA
                     'paramType': 'body'}],
        consumes=[
            "application/json"
        ]
    )
    @exceptions_handled
    @marshal_with(responses.Execution)
    def post(self, execution_id, **kwargs):
        """
        Apply execution action (cancel, force-cancel) by id
        """
        verify_json_content_type()
        request_json = request.json
        verify_parameter_in_request_body('action', request_json)
        action = request.json['action']

        valid_actions = ['cancel', 'force-cancel']

        if action not in valid_actions:
            raise manager_exceptions.BadParametersError(
                'Invalid action: {0}, Valid action values are: {1}'.format(
                    action, valid_actions))

        if action in ('cancel', 'force-cancel'):
            return get_blueprints_manager().cancel_execution(
                execution_id, action == 'force-cancel')

    @swagger.operation(
        responseClass=responses.Execution,
        nickname="updateExecutionStatus",
        notes="Updates the execution's status",
        parameters=[{'name': 'status',
                     'description': "The execution's new status",
                     'required': True,
                     'allowMultiple': False,
                     'dataType': 'string',
                     'paramType': 'body'},
                    {'name': 'error',
                     'description': "An error message. If omitted, "
                                    "error will be updated to an empty "
                                    "string",
                     'required': False,
                     'allowMultiple': False,
                     'dataType': 'string',
                     'paramType': 'body'}],
        consumes=[
            "application/json"
        ]
    )
    @exceptions_handled
    @marshal_with(responses.Execution)
    def patch(self, execution_id, **kwargs):
        """
        Update execution status by id
        """
        verify_json_content_type()
        request_json = request.json
        verify_parameter_in_request_body('status', request_json)

        get_blueprints_manager().update_execution_status(
            execution_id,
            request_json['status'],
            request_json.get('error', ''))

<<<<<<< HEAD
        current_app.logger.info('***** in resources.py ExecutionId patch,'
                                ' calling get_execution')
        return responses.Execution(**get_storage_manager().get_execution(
            execution_id).to_dict())
=======
        return get_storage_manager().get_execution(execution_id)
>>>>>>> 6e99606d


class Deployments(SecuredResource):

    @swagger.operation(
        responseClass='List[{0}]'.format(responses.Deployment.__name__),
        nickname="list",
        notes="Returns a list existing deployments."
    )
    @exceptions_handled
    @marshal_with(responses.Deployment)
    def get(self, _include=None, **kwargs):
        """
        List deployments
        """
        deployments = get_blueprints_manager().deployments_list(
            include=_include)
        return deployments


class DeploymentsId(SecuredResource):

    def __init__(self):
        self._args_parser = reqparse.RequestParser()
        self._args_parser.add_argument('ignore_live_nodes', type=str,
                                       default='false', location='args')

    @swagger.operation(
        responseClass=responses.Deployment,
        nickname="getById",
        notes="Returns a deployment by its id."
    )
    @exceptions_handled
    @marshal_with(responses.Deployment)
    def get(self, deployment_id, _include=None, **kwargs):
        """
        Get deployment by id
        """
        return get_blueprints_manager().get_deployment(deployment_id,
                                                       include=_include)

    @swagger.operation(
        responseClass=responses.Deployment,
        nickname="createDeployment",
        notes="Created a new deployment of the given blueprint.",
        parameters=[{'name': 'body',
                     'description': 'Deployment blue print',
                     'required': True,
                     'allowMultiple': False,
                     'dataType': requests_schema.DeploymentRequest.__name__,
                     'paramType': 'body'}],
        consumes=[
            "application/json"
        ]
    )
    @exceptions_handled
    @marshal_with(responses.Deployment)
    def put(self, deployment_id, **kwargs):
        """
        Create a deployment
        """
        verify_json_content_type()
        request_json = request.json
        verify_parameter_in_request_body('blueprint_id', request_json)
        verify_parameter_in_request_body('inputs',
                                         request_json,
                                         param_type=dict,
                                         optional=True)
        blueprint_id = request.json['blueprint_id']
        deployment = get_blueprints_manager().create_deployment(
            blueprint_id, deployment_id, inputs=request_json.get('inputs', {}))
        return deployment, 201

    @swagger.operation(
        responseClass=responses.Deployment,
        nickname="deleteById",
        notes="deletes a deployment by its id.",
        parameters=[{'name': 'ignore_live_nodes',
                     'description': 'Specifies whether to ignore live nodes,'
                                    'or raise an error upon such nodes '
                                    'instead.',
                     'required': False,
                     'allowMultiple': False,
                     'dataType': 'boolean',
                     'defaultValue': False,
                     'paramType': 'query'}]
    )
    @exceptions_handled
    @marshal_with(responses.Deployment)
    def delete(self, deployment_id, **kwargs):
        """
        Delete deployment by id
        """
        args = self._args_parser.parse_args()

        ignore_live_nodes = verify_and_convert_bool(
            'ignore_live_nodes', args['ignore_live_nodes'])

        deployment = get_blueprints_manager().delete_deployment(
            deployment_id, ignore_live_nodes)
        return deployment, 200


class DeploymentModifications(SecuredResource):

    def __init__(self):
        self._args_parser = reqparse.RequestParser()
        self._args_parser.add_argument('deployment_id',
                                       type=str,
                                       required=False,
                                       location='args')

    @swagger.operation(
        responseClass=responses.DeploymentModification,
        nickname="modifyDeployment",
        notes="Modify deployment.",
        parameters=[{'name': 'body',
                     'description': 'Deployment modification specification',
                     'required': True,
                     'allowMultiple': False,
                     'dataType': requests_schema.
                    DeploymentModificationRequest.__name__,
                     'paramType': 'body'}],
        consumes=[
            "application/json"
        ]
    )
    @exceptions_handled
    @marshal_with(responses.DeploymentModification)
    def post(self, **kwargs):
        verify_json_content_type()
        request_json = request.json
        verify_parameter_in_request_body('deployment_id', request_json)
        deployment_id = request_json['deployment_id']
        verify_parameter_in_request_body('context',
                                         request_json,
                                         param_type=dict,
                                         optional=True)
        context = request_json.get('context', {})
        verify_parameter_in_request_body('nodes',
                                         request_json,
                                         param_type=dict,
                                         optional=True)
        nodes = request_json.get('nodes', {})
        modification = get_blueprints_manager(). \
            start_deployment_modification(deployment_id, nodes, context)
        return modification, 201

    @swagger.operation(
        responseClass='List[{0}]'.format(
            responses.DeploymentModification.__name__),
        nickname="listDeploymentModifications",
        notes="List deployment modifications.",
        parameters=[{'name': 'deployment_id',
                     'description': 'Deployment id',
                     'required': False,
                     'allowMultiple': False,
                     'dataType': 'string',
                     'paramType': 'query'}]
    )
    @exceptions_handled
    @marshal_with(responses.DeploymentModification)
    def get(self, _include=None, **kwargs):
        args = self._args_parser.parse_args()
        deployment_id = args.get('deployment_id')
        deployment_id_filter = BlueprintsManager.create_filters_dict(
            deployment_id=deployment_id)
        modifications = get_storage_manager().deployment_modifications_list(
            filters=deployment_id_filter, include=_include)
        return modifications


class DeploymentModificationsId(SecuredResource):

    @swagger.operation(
        responseClass=responses.DeploymentModification,
        nickname="getDeploymentModification",
        notes="Get deployment modification."
    )
    @exceptions_handled
    @marshal_with(responses.DeploymentModification)
    def get(self, modification_id, _include=None, **kwargs):
        return get_storage_manager().get_deployment_modification(
            modification_id, include=_include)


class DeploymentModificationsIdFinish(SecuredResource):

    @swagger.operation(
        responseClass=responses.DeploymentModification,
        nickname="finishDeploymentModification",
        notes="Finish deployment modification."
    )
    @exceptions_handled
    @marshal_with(responses.DeploymentModification)
    def post(self, modification_id, **kwargs):
        return get_blueprints_manager().finish_deployment_modification(
            modification_id)


class DeploymentModificationsIdRollback(SecuredResource):

    @swagger.operation(
        responseClass=responses.DeploymentModification,
        nickname="rollbackDeploymentModification",
        notes="Rollback deployment modification."
    )
    @exceptions_handled
    @marshal_with(responses.DeploymentModification)
    def post(self, modification_id, **kwargs):
        return get_blueprints_manager().rollback_deployment_modification(
            modification_id)


class Nodes(SecuredResource):

    def __init__(self):
        self._args_parser = reqparse.RequestParser()
        self._args_parser.add_argument('deployment_id',
                                       type=str,
                                       required=False,
                                       location='args')
        self._args_parser.add_argument('node_id',
                                       type=str,
                                       required=False,
                                       location='args')

    @swagger.operation(
        responseClass='List[{0}]'.format(responses.Node.__name__),
        nickname="listNodes",
        notes="Returns nodes list according to the provided query parameters.",
        parameters=[{'name': 'deployment_id',
                     'description': 'Deployment id',
                     'required': False,
                     'allowMultiple': False,
                     'dataType': 'string',
                     'paramType': 'query'}]
    )
    @exceptions_handled
    @marshal_with(responses.Node)
    def get(self, _include=None, **kwargs):
        """
        List nodes
        """
        args = self._args_parser.parse_args()
        deployment_id = args.get('deployment_id')
        node_id = args.get('node_id')
        if deployment_id and node_id:
            try:
                nodes = [get_storage_manager().get_node(deployment_id,
                                                        node_id)]
            except manager_exceptions.NotFoundError:
                nodes = []
        else:
            deployment_id_filter = BlueprintsManager.create_filters_dict(
                deployment_id=deployment_id)
            nodes = get_storage_manager().get_nodes(
                filters=deployment_id_filter, include=_include)
        return nodes


class NodeInstances(SecuredResource):

    def __init__(self):
        self._args_parser = reqparse.RequestParser()
        self._args_parser.add_argument('deployment_id',
                                       type=str,
                                       required=False,
                                       location='args')
        self._args_parser.add_argument('node_name',
                                       type=str,
                                       required=False,
                                       location='args')

    @swagger.operation(
        responseClass='List[{0}]'.format(responses.NodeInstance.__name__),
        nickname="listNodeInstances",
        notes="Returns node instances list according to the provided query"
              " parameters.",
        parameters=[{'name': 'deployment_id',
                     'description': 'Deployment id',
                     'required': False,
                     'allowMultiple': False,
                     'dataType': 'string',
                     'paramType': 'query'},
                    {'name': 'node_name',
                     'description': 'node name',
                     'required': False,
                     'allowMultiple': False,
                     'dataType': 'string',
                     'paramType': 'query'}]
    )
    @exceptions_handled
    @marshal_with(responses.NodeInstance)
    def get(self, _include=None, **kwargs):
        """
        List node instances
        """
        args = self._args_parser.parse_args()
        deployment_id = args.get('deployment_id')
        node_id = args.get('node_name')
        params_filter = BlueprintsManager.create_filters_dict(
            deployment_id=deployment_id, node_id=node_id)
        node_instances = get_storage_manager().get_node_instances(
            filters=params_filter, include=_include)
        return node_instances


class NodeInstancesId(SecuredResource):

    @swagger.operation(
        responseClass=responses.Node,
        nickname="getNodeInstance",
        notes="Returns node state/runtime properties "
              "according to the provided query parameters.",
        parameters=[{'name': 'node_id',
                     'description': 'Node Id',
                     'required': True,
                     'allowMultiple': False,
                     'dataType': 'string',
                     'paramType': 'path'},
                    {'name': 'state_and_runtime_properties',
                     'description': 'Specifies whether to return state and '
                                    'runtime properties',
                     'required': False,
                     'allowMultiple': False,
                     'dataType': 'boolean',
                     'defaultValue': True,
                     'paramType': 'query'}]
    )
    @exceptions_handled
    @marshal_with(responses.NodeInstance)
    def get(self, node_instance_id, _include=None, **kwargs):
        """
        Get node instance by id
        """
        return get_storage_manager().get_node_instance(node_instance_id,
                                                       include=_include)

    @swagger.operation(
        responseClass=responses.NodeInstance,
        nickname="patchNodeState",
        notes="Update node instance. Expecting the request body to "
              "be a dictionary containing 'version' which is used for "
              "optimistic locking during the update, and optionally "
              "'runtime_properties' (dictionary) and/or 'state' (string) "
              "properties",
        parameters=[{'name': 'node_instance_id',
                     'description': 'Node instance identifier',
                     'required': True,
                     'allowMultiple': False,
                     'dataType': 'string',
                     'paramType': 'path'},
                    {'name': 'version',
                     'description': 'used for optimistic locking during '
                                    'update',
                     'required': True,
                     'allowMultiple': False,
                     'dataType': 'int',
                     'paramType': 'body'},
                    {'name': 'runtime_properties',
                     'description': 'a dictionary of runtime properties. If '
                                    'omitted, the runtime properties wont be '
                                    'updated',
                     'required': False,
                     'allowMultiple': False,
                     'dataType': 'dict',
                     'paramType': 'body'},
                    {'name': 'state',
                     'description': "the new node's state. If omitted, "
                                    "the state wont be updated",
                     'required': False,
                     'allowMultiple': False,
                     'dataType': 'string',
                     'paramType': 'body'}],
        consumes=["application/json"]
    )
    @exceptions_handled
    @marshal_with(responses.NodeInstance)
    def patch(self, node_instance_id, **kwargs):
        """
        Update node instance by id
        """
        verify_json_content_type()
        if request.json.__class__ is not dict or \
            'version' not in request.json or \
                request.json['version'].__class__ is not int:

            if request.json.__class__ is not dict:
                message = 'Request body is expected to be a map containing ' \
                          'a "version" field and optionally ' \
                          '"runtimeProperties" and/or "state" fields'
            elif 'version' not in request.json:
                message = 'Request body must be a map containing a ' \
                          '"version" field'
            else:
                message = \
                    "request body's 'version' field must be an int but" \
                    " is of type {0}".format(request.json['version']
                                             .__class__.__name__)
            raise manager_exceptions.BadParametersError(message)

        node = models.DeploymentNodeInstance(
            id=node_instance_id,
            node_id=None,
            relationships=None,
            host_id=None,
            deployment_id=None,
            runtime_properties=request.json.get('runtime_properties'),
            state=request.json.get('state'),
            version=request.json['version'])
        get_storage_manager().update_node_instance(node)
        return get_storage_manager().get_node_instance(node_instance_id)


class DeploymentsIdOutputs(SecuredResource):

    @swagger.operation(
        responseClass=responses.DeploymentOutputs.__name__,
        nickname="get",
        notes="Gets a specific deployment outputs."
    )
    @exceptions_handled
    @marshal_with(responses.DeploymentOutputs)
    def get(self, deployment_id, **kwargs):
        """Get deployment outputs"""
        outputs = get_blueprints_manager().evaluate_deployment_outputs(
            deployment_id)
        return dict(deployment_id=deployment_id, outputs=outputs)


def _elasticsearch_connection():
    if 'es_connection' not in g:
        es_host = config.instance().db_address
        es_port = config.instance().db_port
        g.es_connection = elasticsearch.Elasticsearch(
            hosts=[{"host": es_host, "port": es_port}])
    return g.es_connection


def _check_index_exists(index_name):
    if not hasattr(app, 'cloudify_events_index_exists'):
        es = _elasticsearch_connection()
        app.cloudify_events_index_exists = \
            es.indices.exists(index=[index_name])
    return app.cloudify_events_index_exists


def _query_elastic_search(index=None, doc_type=None, body=None):
    """Query ElasticSearch with the provided index and query body.

    Returns:
    Elasticsearch result as is (Python dict).
    """
    es = _elasticsearch_connection()
    return es.search(index=index, doc_type=doc_type, body=body)


class Events(SecuredResource):

    def _set_index_name(self):
        if _check_index_exists('cloudify_events'):
            return 'cloudify_events'
        else:
            return 'logstash-*'

    def _query_events(self):
        """
        List events for the provided Elasticsearch query
        """
        verify_json_content_type()
        return _query_elastic_search(index=self._set_index_name(),
                                     body=request.json)

    @swagger.operation(
        nickname='events',
        notes='Returns a list of events for the provided ElasticSearch query. '
              'The response format is as ElasticSearch response format.',
        parameters=[{'name': 'body',
                     'description': 'ElasticSearch query.',
                     'required': True,
                     'allowMultiple': False,
                     'dataType': 'string',
                     'paramType': 'body'}],
        consumes=['application/json']
    )
    @exceptions_handled
    def get(self, **kwargs):
        """
        List events for the provided Elasticsearch query
        """
        return self._query_events()

    @swagger.operation(
        nickname='events',
        notes='Returns a list of events for the provided ElasticSearch query. '
              'The response format is as ElasticSearch response format.',
        parameters=[{'name': 'body',
                     'description': 'ElasticSearch query.',
                     'required': True,
                     'allowMultiple': False,
                     'dataType': 'string',
                     'paramType': 'body'}],
        consumes=['application/json']
    )
    @exceptions_handled
    def post(self, **kwargs):
        """
        List events for the provided Elasticsearch query
        """
        return self._query_events()


class Search(SecuredResource):

    @swagger.operation(
        nickname='search',
        notes='Returns results from the storage for the provided '
              'ElasticSearch query. The response format is as ElasticSearch '
              'response format.',
        parameters=[{'name': 'body',
                     'description': 'ElasticSearch query.',
                     'required': True,
                     'allowMultiple': False,
                     'dataType': 'string',
                     'paramType': 'body'}],
        consumes=['application/json']
    )
    @exceptions_handled
    def post(self, **kwargs):
        """
        Search using an Elasticsearch query
        """
        verify_json_content_type()
        return _query_elastic_search(index='cloudify_storage',
                                     body=request.json)


class Status(SecuredResource):

    @swagger.operation(
        responseClass=responses.Status,
        nickname="status",
        notes="Returns state of running system services"
    )
    @exceptions_handled
    @marshal_with(responses.Status)
    def get(self, **kwargs):
        """
        Get the status of running system services
        """
        try:
            if self._is_docker_env():
                job_list = {'riemann': 'Riemann',
                            'rabbitmq-server': 'RabbitMQ',
                            'celeryd-cloudify-management': 'Celery Management',
                            'elasticsearch': 'Elasticsearch',
                            'cloudify-ui': 'Cloudify UI',
                            'logstash': 'Logstash',
                            'nginx': 'Webserver',
                            'rest-service': 'Manager Rest-Service',
                            'amqp-influx': 'AMQP InfluxDB'
                            }
                from manager_rest.runitsupervise import get_services
                jobs = get_services(job_list)
            else:
                from manager_rest.systemddbus import get_services
                job_list = {'cloudify-mgmtworker.service': 'Celery Management',
                            'cloudify-restservice.service':
                                'Manager Rest-Service',
                            'cloudify-amqpinflux.service': 'AMQP InfluxDB',
                            'cloudify-influxdb.service': 'InfluxDB',
                            'cloudify-rabbitmq.service': 'RabbitMQ',
                            'cloudify-riemann.service': 'Riemann',
                            'cloudify-webui.service': 'Cloudify UI',
                            'elasticsearch.service': 'Elasticsearch',
                            'logstash.service': 'Logstash',
                            'nginx.service': 'Webserver'
                            }
                jobs = get_services(job_list)
        except ImportError:
            jobs = ['undefined']

        return dict(status='running', services=jobs)

    @staticmethod
    def _is_docker_env():
        return os.getenv('DOCKER_ENV') is not None


class ProviderContext(SecuredResource):

    @swagger.operation(
        responseClass=responses.ProviderContext,
        nickname="getContext",
        notes="Get the provider context"
    )
    @exceptions_handled
    @marshal_with(responses.ProviderContext)
    def get(self, _include=None, **kwargs):
        """
        Get provider context
        """
        return get_storage_manager().get_provider_context(include=_include)

    @swagger.operation(
        responseClass=responses.ProviderContextPostStatus,
        nickname='postContext',
        notes="Post the provider context",
        parameters=[{'name': 'body',
                     'description': 'Provider context',
                     'required': True,
                     'allowMultiple': False,
                     'dataType': requests_schema.PostProviderContextRequest.__name__,  # NOQA
                     'paramType': 'body'}],
        consumes=[
            "application/json"
        ]
    )
    @exceptions_handled
    @marshal_with(responses.ProviderContextPostStatus)
    def post(self, **kwargs):
        """
        Create provider context
        """
        verify_json_content_type()
        request_json = request.json
        verify_parameter_in_request_body('context', request_json)
        verify_parameter_in_request_body('name', request_json)
        context = models.ProviderContext(name=request.json['name'],
                                         context=request.json['context'],
                                         acl='[ALLOW#ALL#GET]')
        update = verify_and_convert_bool(
            'update',
            request.args.get('update', 'false')
        )

        status_code = 200 if update else 201

        try:
            get_blueprints_manager().update_provider_context(update, context)
            return dict(status='ok'), status_code
        except dsl_parser_utils.ResolverInstantiationError, ex:
            raise manager_exceptions.ResolverInstantiationError(str(ex))


class Version(Resource):

    @swagger.operation(
        responseClass=responses.Version,
        nickname="version",
        notes="Returns version information for this rest service"
    )
    @exceptions_handled
    @marshal_with(responses.Version)
    def get(self, **kwargs):
        """
        Get version information
        """
        return get_version_data()


class EvaluateFunctions(SecuredResource):

    @swagger.operation(
        responseClass=responses.EvaluatedFunctions,
        nickname='evaluateFunctions',
        notes="Evaluate provided payload for intrinsic functions",
        parameters=[{'name': 'body',
                     'description': '',
                     'required': True,
                     'allowMultiple': False,
                     'dataType': requests_schema.EvaluateFunctionsRequest.__name__,  # noqa
                     'paramType': 'body'}],
        consumes=[
            "application/json"
        ]
    )
    @exceptions_handled
    @marshal_with(responses.EvaluatedFunctions)
    def post(self, **kwargs):
        """
        Evaluate intrinsic in payload
        """
        verify_json_content_type()
        request_json = request.json
        verify_parameter_in_request_body('deployment_id', request_json)
        verify_parameter_in_request_body('context', request_json,
                                         optional=True,
                                         param_type=dict)
        verify_parameter_in_request_body('payload', request_json,
                                         param_type=dict)

        deployment_id = request_json['deployment_id']
        context = request_json.get('context', {})
        payload = request_json.get('payload')
        processed_payload = get_blueprints_manager().evaluate_functions(
            deployment_id=deployment_id,
            context=context,
            payload=payload)
        return dict(deployment_id=deployment_id, payload=processed_payload)


class Tokens(SecuredResource):

    @swagger.operation(
        responseClass=responses.Tokens,
        nickname="get auth token for the request user",
        notes="Generate authentication token for the request user",
    )
    @exceptions_handled
    @marshal_with(responses.Tokens)
    def get(self, **kwargs):
        """
        Get authentication token
        """
        if not app.config.get(SECURED_MODE):
            raise manager_exceptions.AppNotSecuredError(
                'token generation not supported, application is not secured')

        if not hasattr(app, 'auth_token_generator'):
            raise manager_exceptions.NoTokenGeneratorError(
                'token generation not supported, an auth token generator was '
                'not registered')

        token = app.auth_token_generator.generate_auth_token()
        return dict(value=token)<|MERGE_RESOLUTION|>--- conflicted
+++ resolved
@@ -630,18 +630,14 @@
         """
         Get execution by id
         """
-<<<<<<< HEAD
         current_app.logger.info('***** in resources.py ExecutionId get,'
                                 ' calling get_execution')
         execution = get_blueprints_manager().get_execution(execution_id,
                                                            include=_include)
         current_app.logger.info('***** in resources.py ExecutionId get,'
                                 ' returning execution')
-        return responses.Execution(**execution.to_dict())
-=======
         return get_blueprints_manager().get_execution(execution_id,
                                                       include=_include)
->>>>>>> 6e99606d
 
     @swagger.operation(
         responseClass=responses.Execution,
@@ -719,14 +715,10 @@
             request_json['status'],
             request_json.get('error', ''))
 
-<<<<<<< HEAD
         current_app.logger.info('***** in resources.py ExecutionId patch,'
                                 ' calling get_execution')
         return responses.Execution(**get_storage_manager().get_execution(
-            execution_id).to_dict())
-=======
-        return get_storage_manager().get_execution(execution_id)
->>>>>>> 6e99606d
+            execution_id))
 
 
 class Deployments(SecuredResource):
