--- conflicted
+++ resolved
@@ -110,13 +110,6 @@
                      '/blueprints/<string:blueprint_id>')
     api.add_resource(BlueprintsIdArchive,
                      '/blueprints/<string:blueprint_id>/archive')
-<<<<<<< HEAD
-    api.add_resource(BlueprintsIdValidate,
-                     '/blueprints/<string:blueprint_id>/validate')
-=======
-    api.add_resource(BlueprintsIdSource,
-                     '/blueprints/<string:blueprint_id>/source')
->>>>>>> 98dceee8
     api.add_resource(ExecutionsId,
                      '/executions/<string:execution_id>')
     api.add_resource(Deployments,
