########
# Copyright (c) 2013 GigaSpaces Technologies Ltd. All rights reserved
#
# Licensed under the Apache License, Version 2.0 (the "License");
# you may not use this file except in compliance with the License.
# You may obtain a copy of the License at
#
#        http://www.apache.org/licenses/LICENSE-2.0
#
# Unless required by applicable law or agreed to in writing, software
# distributed under the License is distributed on an "AS IS" BASIS,
#    * WITHOUT WARRANTIES OR CONDITIONS OF ANY KIND, either express or implied.
#    * See the License for the specific language governing permissions and
#    * limitations under the License.

from setuptools import setup, find_packages

install_requires = [
    'Flask>2,<2.3',
    'PyYAML',
    'SQLAlchemy>=1.4,<2',
    'boto3>1,<2',
    'cachetools>=3,<4',
    'cffi>=1.14,<1.15',
    'cloudify-common[dispatcher]',
    'cryptography',
    'distro',
    'email-validator>1,<2',
    'flask-migrate>3',
    'flask-restful',
    'flask-security',
    'flask-sqlalchemy>=2.5,<2.6',
    'jsonschema',
    'packaging',
    'pika',
    'psutil>5,<6',
    'psycopg2',
    'pydantic<2',
    'python-dateutil>=2.8.1,<3',
    'pytz',
<<<<<<< HEAD
    'packaging',
    'jsonschema',
    'SQLAlchemy>=1.4,<2',
    'cachetools>=3,<4',
    'email-validator>1,<2',
=======
    'requests',
>>>>>>> 79e94c60
    'retrying',
    'wagon>=0.12',
    'werkzeug>2,<3',
]


setup(
    name='cloudify-rest-service',
    version='7.0.3.dev1',
    author='Cloudify',
    author_email='cosmo-admin@cloudify.co',
    packages=find_packages(
        include='manager_rest*', exclude=('manager_rest.test*',)
    ),
    package_data={'manager_rest': ['VERSION']},
    license='LICENSE',
    description='Cloudify manager rest service',
    zip_safe=False,
    install_requires=install_requires,
    entry_points={
        'console_scripts': [
            'update-plugin-imports = '
            'manager_rest.shell.update_plugin_imports:main',
            'substitute-import-lines = '
            'manager_rest.shell.substitute_import_lines:main',
        ]
    },
)<|MERGE_RESOLUTION|>--- conflicted
+++ resolved
@@ -38,15 +38,7 @@
     'pydantic<2',
     'python-dateutil>=2.8.1,<3',
     'pytz',
-<<<<<<< HEAD
-    'packaging',
-    'jsonschema',
-    'SQLAlchemy>=1.4,<2',
-    'cachetools>=3,<4',
-    'email-validator>1,<2',
-=======
     'requests',
->>>>>>> 79e94c60
     'retrying',
     'wagon>=0.12',
     'werkzeug>2,<3',
