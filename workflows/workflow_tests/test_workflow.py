--- conflicted
+++ resolved
@@ -78,8 +78,6 @@
         # length should be 2 because of auto injected ip property
         self.assertEquals(2, len(node_runtime_props))
 
-<<<<<<< HEAD
-=======
     def test_dsl_with_manager_plugin(self):
         dsl_path = resource("dsl/with_manager_plugin.yaml")
         deployment_id = deploy(dsl_path).id
@@ -101,7 +99,6 @@
                           [INSTALLED, STARTED,
                            RESTARTED, STOPPED, UNINSTALLED])
 
->>>>>>> e8be800c
     def test_non_existing_operation_exception(self):
         dsl_path = resource("dsl/wrong_operation_name.yaml")
         self.assertRaises(RuntimeError, deploy, dsl_path)
