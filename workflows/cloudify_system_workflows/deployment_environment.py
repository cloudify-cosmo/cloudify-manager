########
# Copyright (c) 2014 GigaSpaces Technologies Ltd. All rights reserved
#
# Licensed under the Apache License, Version 2.0 (the "License");
# you may not use this file except in compliance with the License.
# You may obtain a copy of the License at
#
#        http://www.apache.org/licenses/LICENSE-2.0
#
# Unless required by applicable law or agreed to in writing, software
# distributed under the License is distributed on an "AS IS" BASIS,
#    * WITHOUT WARRANTIES OR CONDITIONS OF ANY KIND, either express or implied.
#    * See the License for the specific language governing permissions and
#    * limitations under the License.


from cloudify import celery
from cloudify.decorators import workflow
from cloudify.manager import get_rest_client
from cloudify.workflows.workflow_context import task_config


WORKFLOWS_WORKER_PAYLOAD = {
    'cloudify_agent': {
        'workflows_worker': True
    }
}


<<<<<<< HEAD
@workflow
def create(ctx, **kwargs):
    print '***** in deployment_environment.create, ctx is: {0}'.format(ctx)
=======
def generate_create_dep_tasks_graph(ctx, deployment_plugins_to_install,
                                    workflow_plugins_to_install,
                                    policy_configuration=None):
>>>>>>> bc241c27
    graph = ctx.graph_mode()
    sequence = graph.sequence()

    is_transient_workers = _is_transient_deployment_workers_mode(
        ctx.security_ctx)

    deployment_plugins = filter(lambda plugin: plugin['install'],
                                deployment_plugins_to_install)

    workflow_plugins = filter(lambda plugin: plugin['install'],
                              workflow_plugins_to_install)

    # installing the operations worker
    sequence.add(
        ctx.send_event('Creating deployment operations worker'),
        ctx.execute_task(
            task_name='cloudify_agent.installer.operations.create'),
        ctx.send_event('Configuring deployment operations worker'),
        ctx.execute_task(
            task_name='cloudify_agent.installer.operations.configure'),
        ctx.send_event('Starting deployment operations worker'),
        ctx.execute_task(
            task_name='cloudify_agent.installer.operations.start')
    )

    if deployment_plugins:
        sequence.add(
            ctx.send_event('Installing deployment operations plugins'),
            ctx.execute_task(
                task_queue=ctx.deployment.id,
                task_target=ctx.deployment.id,
                task_name='cloudify_agent.operations'
                          '.install_plugins',
                kwargs={'plugins': deployment_plugins},
                local=False),
            ctx.execute_task(
                task_name='cloudify_agent.installer.operations.restart',
                send_task_events=False))

    if is_transient_workers:
        sequence.add(
            ctx.send_event('Stopping deployment operations worker'),
            ctx.execute_task(
                task_name='cloudify_agent.installer.operations.stop'))

    # installing the workflows worker
    sequence.add(
        ctx.send_event('Creating deployment workflows worker'),
        ctx.execute_task(
            task_name='cloudify_agent.installer.operations.create',
            kwargs=WORKFLOWS_WORKER_PAYLOAD),
        ctx.send_event('Configuring deployment workflows worker'),
        ctx.execute_task(
            task_name='cloudify_agent.installer.operations.configure',
            kwargs=WORKFLOWS_WORKER_PAYLOAD),
        ctx.send_event('Starting deployment workflows worker'),
        ctx.execute_task(
            task_name='cloudify_agent.installer.operations.start',
            kwargs=WORKFLOWS_WORKER_PAYLOAD))

    if workflow_plugins:
        sequence.add(
            ctx.send_event('Installing deployment workflows plugins'),
            ctx.execute_task(
                task_queue='{0}_workflows'.format(ctx.deployment.id),
                task_target='{0}_workflows'.format(ctx.deployment.id),
                task_name='cloudify_agent.operations'
                          '.install_plugins',
                kwargs={'plugins': workflow_plugins},
                local=False),
            ctx.execute_task(
                task_name='cloudify_agent.installer.operations.restart',
                send_task_events=False,
                kwargs=WORKFLOWS_WORKER_PAYLOAD))

    if is_transient_workers:
        sequence.add(
            ctx.send_event('Stopping deployment workflows worker'),
            ctx.execute_task(
                task_name='cloudify_agent.installer.operations.stop',
                kwargs=WORKFLOWS_WORKER_PAYLOAD))

    # Start deployment policy engine core
    sequence.add(
        ctx.send_event('Starting deployment policy engine core'),
        ctx.execute_task('riemann_controller.tasks.create',
                         kwargs=policy_configuration or {}))

    return graph


@workflow
def create(ctx, deployment_plugins_to_install, workflow_plugins_to_install,
           policy_configuration, **_):
    graph = generate_create_dep_tasks_graph(
        ctx,
        deployment_plugins_to_install,
        workflow_plugins_to_install,
        policy_configuration)
    return graph.execute()


@workflow
def delete(ctx, **kwargs):
    graph = ctx.graph_mode()
    sequence = graph.sequence()

    sequence.add(
        # uninstalling the operations worker
        ctx.send_event('Stopping deployment operations worker'),
        ctx.execute_task(
            task_name='cloudify_agent.installer.operations.stop'),
        ctx.send_event('Deleting deployment operations worker'),
        ctx.execute_task(
            task_name='cloudify_agent.installer.operations.delete'),

        # uninstalling the workflows worker
        ctx.send_event('Stopping deployment workflows worker'),
        ctx.execute_task(
            task_name='cloudify_agent.installer.operations.stop',
            kwargs=WORKFLOWS_WORKER_PAYLOAD),
        ctx.send_event('Deleting deployment workflows worker'),
        ctx.execute_task(
            task_name='cloudify_agent.installer.operations.delete',
            kwargs=WORKFLOWS_WORKER_PAYLOAD))

    # Stop deployment policy engine core
    sequence.add(
        ctx.send_event('Stopping deployment policy engine core'),
        ctx.execute_task('riemann_controller.tasks.delete'))

    return graph.execute()


@workflow
def start(ctx, **kwargs):
    graph = ctx.graph_mode()
    sequence = graph.sequence()

    sequence.add(
        ctx.send_event('Starting deployment operations worker'),
        ctx.execute_task(
            task_name='cloudify_agent.installer.operations.start'),

        ctx.send_event('Starting deployment workflows worker'),
        ctx.execute_task(
            task_name='cloudify_agent.installer.operations.start',
            kwargs=WORKFLOWS_WORKER_PAYLOAD))

    return graph.execute()


@workflow
def stop(ctx, prerequisite_task_id, prerequisite_task_timeout=60, **kwargs):
    graph = ctx.graph_mode()
    sequence = graph.sequence()

    @task_config(total_retries=1)
    def wait_for_prerequisite_task_to_finish():
        async_result = celery.celery.AsyncResult(prerequisite_task_id)
        async_result.get(timeout=prerequisite_task_timeout, propagate=False)
        if async_result.status not in (
                celery.TASK_STATE_SUCCESS, celery.TASK_STATE_FAILURE):
            raise RuntimeError(
                'Failed to stop deployment environment: User workflow '
                'execution updated to final state yet the task (id {0}) has '
                'failed to complete in {1} seconds'.format(
                    prerequisite_task_id, prerequisite_task_timeout))

    sequence.add(
        ctx.local_task(wait_for_prerequisite_task_to_finish),
        ctx.send_event('Stopping deployment operations worker'),
        ctx.execute_task(
            task_name='cloudify_agent.installer.operations.stop'),

        ctx.send_event('Stopping deployment workflows worker'),
        ctx.execute_task(
            task_name='cloudify_agent.installer.operations.stop',
            kwargs=WORKFLOWS_WORKER_PAYLOAD))

    return graph.execute()


def _is_transient_deployment_workers_mode(security_ctx):
    client = get_rest_client(security_ctx)
    bootstrap_context = client.manager.get_context()['context']['cloudify']
    return bootstrap_context.get(
        'transient_deployment_workers_mode', {}).get('enabled', True)<|MERGE_RESOLUTION|>--- conflicted
+++ resolved
@@ -27,20 +27,13 @@
 }
 
 
-<<<<<<< HEAD
-@workflow
-def create(ctx, **kwargs):
-    print '***** in deployment_environment.create, ctx is: {0}'.format(ctx)
-=======
 def generate_create_dep_tasks_graph(ctx, deployment_plugins_to_install,
                                     workflow_plugins_to_install,
                                     policy_configuration=None):
->>>>>>> bc241c27
-    graph = ctx.graph_mode()
-    sequence = graph.sequence()
-
-    is_transient_workers = _is_transient_deployment_workers_mode(
-        ctx.security_ctx)
+    graph = ctx.graph_mode()
+    sequence = graph.sequence()
+
+    is_transient_workers = _is_transient_deployment_workers_mode()
 
     deployment_plugins = filter(lambda plugin: plugin['install'],
                                 deployment_plugins_to_install)
@@ -219,8 +212,8 @@
     return graph.execute()
 
 
-def _is_transient_deployment_workers_mode(security_ctx):
-    client = get_rest_client(security_ctx)
+def _is_transient_deployment_workers_mode():
+    client = get_rest_client()
     bootstrap_context = client.manager.get_context()['context']['cloudify']
     return bootstrap_context.get(
         'transient_deployment_workers_mode', {}).get('enabled', True)