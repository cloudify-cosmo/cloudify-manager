--- conflicted
+++ resolved
@@ -61,15 +61,9 @@
  */
 public class ResourceMonitorServer {
 
-<<<<<<< HEAD
-    private final URI inputUri;
-    private final URI outputUri;
-    private final boolean pseudoClock;
-=======
     private URI resourceMonitorTopic;
     private URI stateCacheTopic;
     private boolean pseudoClock;
->>>>>>> 38898412
     private final MessageProducer producer;
     private final MessageConsumer consumer;
     private final Resource droolsResource;
@@ -82,31 +76,23 @@
     private KnowledgeRuntimeLogger runtimeLogger;
     private final URI agentTopic;
 
-<<<<<<< HEAD
-    public ResourceMonitorServer(URI inputUri, URI outputUri, boolean pseudoClock, Resource droolsResource,
-                                 MessageProducer producer, MessageConsumer consumer) {
-        this.inputUri = inputUri;
-        Preconditions.checkNotNull(inputUri);
-        this.outputUri = outputUri;
-        Preconditions.checkNotNull(outputUri);
+    public ResourceMonitorServer(
+            URI resourceMonitorTopic,
+            URI stateCacheTopic,
+            URI agentTopic,
+            boolean pseudoClock,
+            Resource droolsResource,
+            MessageProducer producer,
+            MessageConsumer consumer) {
+
+        this.resourceMonitorTopic = resourceMonitorTopic;
+        this.stateCacheTopic = stateCacheTopic;
+        this.agentTopic = agentTopic;
         this.pseudoClock = pseudoClock;
         this.droolsResource = droolsResource;
-=======
-    public ResourceMonitorServer(ResourceMonitorServerConfiguration config) {
-        resourceMonitorTopic = config.getResourceMonitorTopic();
-        Preconditions.checkNotNull(resourceMonitorTopic);
-        stateCacheTopic = config.getStateCacheTopic();
-        Preconditions.checkNotNull(stateCacheTopic);
-        agentTopic = config.getAgentTopic();
-        Preconditions.checkNotNull(agentTopic);
-        pseudoClock = config.isPseudoClock();
-        droolsResource = config.getDroolsResource();
->>>>>>> 38898412
-        Preconditions.checkNotNull(droolsResource);
-        executorService = Executors.newSingleThreadExecutor();
-        Preconditions.checkNotNull(executorService);
         this.producer = producer;
         this.consumer = consumer;
+        executorService = Executors.newSingleThreadExecutor();
     }
 
     public void start() {
