"""5_1_1 to 5_2

- Add columns to blueprints table for the async. blueprints upload

Revision ID: 9d261e90b1f3
Revises: 5ce2b0cbb6f3
Create Date: 2020-11-26 14:07:36.053518

"""
from alembic import op
import sqlalchemy as sa
from sqlalchemy.dialects import postgresql
from sqlalchemy.sql import table, column

from cloudify.models_states import VisibilityState
from manager_rest.storage.models_base import JSONString, UTCDateTime

# revision identifiers, used by Alembic.
revision = '9d261e90b1f3'
down_revision = '5ce2b0cbb6f3'
branch_labels = None
depends_on = None

VISIBILITY_ENUM = postgresql.ENUM(*VisibilityState.STATES,
                                  name='visibility_states',
                                  create_type=False)


config_table = table(
    'config',
    column('name', sa.Text),
    column('value', JSONString()),
    column('schema', JSONString()),
    column('is_editable', sa.Boolean),
    column('updated_at', UTCDateTime()),
    column('scope', sa.Text),
)

NEW_LDAP_CONFIG_ENTRIES = [
    'ldap_group_members_filter',
    'ldap_attribute_group_membership',
    'ldap_base_dn',
    'ldap_group_dn',
    'ldap_bind_format',
    'ldap_user_filter',
    'ldap_group_member_filter',
    'ldap_attribute_email',
    'ldap_attribute_first_name',
    'ldap_attribute_last_name',
    'ldap_attribute_uid',
]


def upgrade():
    upgrade_blueprints_table()
    create_filters_table()
    create_deployment_groups_table()
    create_execution_schedules_table()
    fix_previous_versions()
    create_execution_groups_table()
    add_new_config_entries()
    set_null_on_maintenance_mode_cascade()


def downgrade():
    revert_set_null_on_maintenance_mode_cascade()
    remove_new_config_entries()
    drop_execution_groups_table()
    revert_fixes()
    drop_execution_schedules_table()
    drop_deployment_groups_table()
    downgrade_blueprints_table()
    drop_filters_table()


def add_new_config_entries():
    op.bulk_insert(
        config_table,
        [
            dict(
                name=name,
                value=None,
                scope='rest',
                schema={'type': 'string'},
                is_editable=True,
            )
            for name in NEW_LDAP_CONFIG_ENTRIES
        ]
    )


def remove_new_config_entries():
    op.execute(
        config_table.delete().where(
            config_table.c.name.in_(NEW_LDAP_CONFIG_ENTRIES)
            & (config_table.c.scope == op.inline_literal('rest'))
        )
    )


def upgrade_blueprints_table():
    op.add_column('blueprints', sa.Column('state', sa.Text(), nullable=True))
    op.add_column('blueprints', sa.Column('error', sa.Text(), nullable=True))
    op.add_column('blueprints', sa.Column('error_traceback',
                                          sa.Text(),
                                          nullable=True))
    op.alter_column('blueprints', 'main_file_name',
                    existing_type=sa.TEXT(),
                    nullable=True)
    op.alter_column('blueprints', 'plan',
                    existing_type=postgresql.BYTEA(),
                    nullable=True)


def downgrade_blueprints_table():
    op.alter_column('blueprints', 'plan',
                    existing_type=postgresql.BYTEA(),
                    nullable=False)
    op.alter_column('blueprints', 'main_file_name',
                    existing_type=sa.TEXT(),
                    nullable=False)
    op.drop_column('blueprints', 'state')
    op.drop_column('blueprints', 'error')
    op.drop_column('blueprints', 'error_traceback')


def create_filters_table():
    op.create_table(
        'filters',
        sa.Column('_storage_id',
                  sa.Integer(),
                  autoincrement=True,
                  nullable=False),
        sa.Column('id', sa.Text(), nullable=True),
        sa.Column('value', JSONString(), nullable=True),
        sa.Column('visibility', VISIBILITY_ENUM, nullable=True),
        sa.Column('created_at', UTCDateTime(), nullable=False),
        sa.Column('updated_at', UTCDateTime(), nullable=True),
        sa.Column('_tenant_id', sa.Integer(), nullable=False),
        sa.Column('_creator_id', sa.Integer(), nullable=False),
        sa.ForeignKeyConstraint(
            ['_creator_id'],
            [u'users.id'],
            name=op.f('filters__creator_id_fkey'),
            ondelete='CASCADE'),
        sa.ForeignKeyConstraint(
            ['_tenant_id'],
            [u'tenants.id'],
            name=op.f('filters__tenant_id_fkey'),
            ondelete='CASCADE'),
        sa.PrimaryKeyConstraint(
            '_storage_id',
            name=op.f('filters_pkey')),
    )
    op.create_index(op.f('filters__tenant_id_idx'),
                    'filters',
                    ['_tenant_id'],
                    unique=False)
    op.create_index(op.f('filters_created_at_idx'),
                    'filters',
                    ['created_at'],
                    unique=False)
    op.create_index(op.f('filters_id_idx'),
                    'filters',
                    ['id'],
                    unique=False)
    op.create_index(op.f('filters__creator_id_idx'),
                    'filters',
                    ['_creator_id'],
                    unique=False)
    op.create_index(op.f('filters_visibility_idx'),
                    'filters',
                    ['visibility'],
                    unique=False)
    op.create_index('filters_id__tenant_id_idx',
                    'filters',
                    ['id', '_tenant_id'],
                    unique=True)


def drop_filters_table():
    op.drop_index(op.f('filters__tenant_id_idx'),
                  table_name='filters')
    op.drop_index(op.f('filters_created_at_idx'),
                  table_name='filters')
    op.drop_index(op.f('filters_id_idx'),
                  table_name='filters')
    op.drop_index(op.f('filters__creator_id_idx'),
                  table_name='filters')
    op.drop_index(op.f('filters_visibility_idx'),
                  table_name='filters')
    op.drop_index('filters_id__tenant_id_idx',
                  table_name='filters')
    op.drop_table('filters')


def create_deployment_groups_table():
    op.create_table(
        'deployment_groups',
        sa.Column(
            '_storage_id', sa.Integer(), autoincrement=True, nullable=False),
        sa.Column('id', sa.Text(), nullable=True),
        sa.Column(
            'visibility',
            postgresql.ENUM(
                'private', 'tenant', 'global', name='visibility_states',
                create_type=False),
            nullable=True
        ),
        sa.Column('created_at', UTCDateTime(), nullable=False),
        sa.Column('description', sa.Text(), nullable=True),
        sa.Column('_default_blueprint_fk', sa.Integer(), nullable=True),
        sa.Column('default_inputs', JSONString(), nullable=True),
        sa.Column('_tenant_id', sa.Integer(), nullable=False),
        sa.Column('_creator_id', sa.Integer(), nullable=False),
        sa.ForeignKeyConstraint(
            ['_default_blueprint_fk'], ['blueprints._storage_id'],
            name=op.f('deployment_groups__default_blueprint_fk_fkey'),
            ondelete='SET NULL'
        ),
        sa.ForeignKeyConstraint(
            ['_creator_id'], ['users.id'],
            name=op.f('deployment_groups__creator_id_fkey'),
            ondelete='CASCADE'
        ),
        sa.ForeignKeyConstraint(
            ['_tenant_id'], ['tenants.id'],
            name=op.f('deployment_groups__tenant_id_fkey'),
            ondelete='CASCADE'
        ),
        sa.PrimaryKeyConstraint(
            '_storage_id', name=op.f('deployment_groups_pkey'))
    )
    op.create_index(
        op.f('deployment_groups__default_blueprint_fk_idx'),
        'deployment_groups',
        ['_default_blueprint_fk'],
        unique=False
    )
    op.create_index(
        op.f('deployment_groups__creator_id_idx'),
        'deployment_groups',
        ['_creator_id'],
        unique=False
    )
    op.create_index(
        op.f('deployment_groups__tenant_id_idx'),
        'deployment_groups',
        ['_tenant_id'],
        unique=False
    )
    op.create_index(
        op.f('deployment_groups_created_at_idx'),
        'deployment_groups',
        ['created_at'],
        unique=False
    )
    op.create_index(
        op.f('deployment_groups_id_idx'),
        'deployment_groups',
        ['id'],
        unique=False
    )
    op.create_index(
        op.f('deployment_groups_visibility_idx'),
        'deployment_groups',
        ['visibility'],
        unique=False
    )
    op.create_table(
        'deployment_groups_deployments',
        sa.Column('deployment_group_id', sa.Integer(), nullable=True),
        sa.Column('deployment_id', sa.Integer(), nullable=True),
        sa.ForeignKeyConstraint(
            ['deployment_group_id'],
            ['deployment_groups._storage_id'],
            name=op.f('deployment_groups_deployments_deployment_grou_id_fkey')
        ),
        sa.ForeignKeyConstraint(
            ['deployment_id'],
            ['deployments._storage_id'],
            name=op.f('deployment_groups_deployments_deployment_id_fkey')
        )
    )


def drop_deployment_groups_table():
    op.drop_table('deployment_groups_deployments')
    op.drop_index(
        op.f('deployment_groups__default_blueprint_fk_idx'),
        table_name='deployment_groups')
    op.drop_index(
        op.f('deployment_groups_visibility_idx'),
        table_name='deployment_groups')
    op.drop_index(
        op.f('deployment_groups_id_idx'), table_name='deployment_groups')
    op.drop_index(
        op.f('deployment_groups_created_at_idx'),
        table_name='deployment_groups')
    op.drop_index(
        op.f('deployment_groups__tenant_id_idx'),
        table_name='deployment_groups')
    op.drop_index(
        op.f('deployment_groups__creator_id_idx'),
        table_name='deployment_groups')
    op.drop_table('deployment_groups')


def create_execution_schedules_table():
    op.create_table(
        'execution_schedules',
        sa.Column('_storage_id',
                  sa.Integer(),
                  autoincrement=True,
                  nullable=False),
        sa.Column('id', sa.Text(), nullable=True),
        sa.Column('visibility', VISIBILITY_ENUM, nullable=True),
        sa.Column('created_at', UTCDateTime(), nullable=False),
        sa.Column('next_occurrence', UTCDateTime(), nullable=True),
        sa.Column('since', UTCDateTime(), nullable=True),
        sa.Column('until', UTCDateTime(), nullable=True),
        sa.Column('rule', JSONString(), nullable=False),
        sa.Column('slip', sa.Integer(), nullable=False),
        sa.Column('workflow_id', sa.Text(), nullable=False),
        sa.Column('parameters', JSONString(), nullable=True),
        sa.Column('execution_arguments', JSONString(), nullable=True),
        sa.Column('stop_on_fail',
                  sa.Boolean(),
                  nullable=False,
                  server_default='f'),
        sa.Column('_deployment_fk', sa.Integer(), nullable=False),
        sa.Column('_latest_execution_fk', sa.Integer(), nullable=True),
        sa.Column('_tenant_id', sa.Integer(), nullable=False),
        sa.Column('_creator_id', sa.Integer(), nullable=False),
        sa.ForeignKeyConstraint(
            ['_creator_id'],
            [u'users.id'],
            name=op.f('execution_schedules__creator_id_fkey'),
            ondelete='CASCADE'),
        sa.ForeignKeyConstraint(
            ['_tenant_id'],
            [u'tenants.id'],
            name=op.f('execution_schedules__tenant_id_fkey'),
            ondelete='CASCADE'),
        sa.ForeignKeyConstraint(
            ['_deployment_fk'],
            [u'deployments._storage_id'],
            name=op.f('execution_schedules__deployment_fkey'),
            ondelete='CASCADE'),
        sa.PrimaryKeyConstraint(
            '_storage_id',
            name=op.f('execution_schedules_pkey')),
    )
    op.create_foreign_key(
        op.f('execution_schedules__latest_execution_fk_fkey'),
        'execution_schedules',
        'executions',
        ['_latest_execution_fk'],
        ['_storage_id'],
        ondelete='CASCADE'
    )
    op.create_index(op.f('execution_schedules_created_at_idx'),
                    'execution_schedules',
                    ['created_at'],
                    unique=False)
    op.create_index(op.f('execution_schedules_id_idx'),
                    'execution_schedules',
                    ['id'],
                    unique=False)
    op.create_index(op.f('execution_schedules__creator_id_idx'),
                    'execution_schedules',
                    ['_creator_id'],
                    unique=False)
    op.create_index(op.f('execution_schedules__tenant_id_idx'),
                    'execution_schedules',
                    ['_tenant_id'],
                    unique=False)
    op.create_index(op.f('execution_schedules_visibility_idx'),
                    'execution_schedules',
                    ['visibility'],
                    unique=False)
    op.create_index(op.f('execution_schedules_next_occurrence_idx'),
                    'execution_schedules',
                    ['next_occurrence'],
                    unique=False)
    op.create_index(op.f('execution_schedules__deployment_fk_idx'),
                    'execution_schedules',
                    ['_deployment_fk'],
                    unique=False)
    op.create_index(op.f('execution_schedules__latest_execution_fk_idx'),
                    'execution_schedules',
                    ['_latest_execution_fk'],
                    unique=False)


def drop_execution_schedules_table():
    op.drop_index(
        op.f('execution_schedules_next_occurrence_idx'),
        table_name='execution_schedules')
    op.drop_index(
        op.f('execution_schedules_visibility_idx'),
        table_name='execution_schedules')
    op.drop_index(
        op.f('execution_schedules_id_idx'),
        table_name='execution_schedules')
    op.drop_index(
        op.f('execution_schedules_created_at_idx'),
        table_name='execution_schedules')
    op.drop_index(
        op.f('execution_schedules__tenant_id_idx'),
        table_name='execution_schedules')
    op.drop_index(
        op.f('execution_schedules__creator_id_idx'),
        table_name='execution_schedules')
    op.drop_index(op.f('execution_schedules__latest_execution_fk_idx'),
                  table_name='execution_schedules')
    op.drop_index(op.f('execution_schedules__deployment_fk_idx'),
                  table_name='execution_schedules')
    op.drop_table('execution_schedules')


def fix_previous_versions():
    op.execute('alter table deployments_labels rename CONSTRAINT '
               '"{0}_key_value_key" to "deployments_labels_key_key";')
    op.execute('alter INDEX deployments_labels__deployment_idx RENAME TO '
               'deployments_labels__deployment_fk_idx')
    op.create_index(op.f('deployments_labels_value_idx'),
                    'deployments_labels',
                    ['value'],
                    unique=False)
    op.create_index(op.f('permissions_role_id_idx'),
                    'permissions',
                    ['role_id'],
                    unique=False)
    op.drop_index('inter_deployment_dependencies_id_idx',
                  table_name='inter_deployment_dependencies')
    op.create_index(op.f('inter_deployment_dependencies_id_idx'),
                    'inter_deployment_dependencies',
                    ['id'],
                    unique=False)


def revert_fixes():
    op.execute('alter table deployments_labels rename CONSTRAINT '
               '"deployments_labels_key_key" to "{0}_key_value_key";')
    op.execute('alter INDEX deployments_labels__deployment_fk_idx RENAME TO '
               'deployments_labels__deployment_idx')
    op.drop_index(op.f('deployments_labels_value_idx'),
                  table_name='deployments_labels')
    op.drop_index(op.f('permissions_role_id_idx'), table_name='permissions')
    op.drop_index(op.f('inter_deployment_dependencies_id_idx'),
                  table_name='inter_deployment_dependencies')
    op.create_index('inter_deployment_dependencies_id_idx',
                    'inter_deployment_dependencies',
                    ['id'],
                    unique=True)


def create_execution_groups_table():
    op.create_table(
        'execution_groups',
        sa.Column(
            '_storage_id',
            sa.Integer(),
            autoincrement=True,
            nullable=False
        ),
        sa.Column('id', sa.Text(), nullable=True),
        sa.Column('visibility', VISIBILITY_ENUM, nullable=True),
        sa.Column('created_at', UTCDateTime(), nullable=False),
        sa.Column('_deployment_group_fk', sa.Integer(), nullable=True),
        sa.Column('workflow_id', sa.Text(), nullable=False),
        sa.Column('_tenant_id', sa.Integer(), nullable=False),
        sa.Column('_creator_id', sa.Integer(), nullable=False),
        sa.ForeignKeyConstraint(
            ['_creator_id'],
            ['users.id'],
            name=op.f('execution_groups__creator_id_fkey'),
            ondelete='CASCADE'
        ),
        sa.ForeignKeyConstraint(
            ['_deployment_group_fk'],
            ['deployment_groups._storage_id'],
            name=op.f('execution_groups__deployment_group_fk_fkey'),
            ondelete='CASCADE'
        ),
        sa.ForeignKeyConstraint(
            ['_tenant_id'],
            ['tenants.id'],
            name=op.f('execution_groups__tenant_id_fkey'),
            ondelete='CASCADE'
        ),
        sa.PrimaryKeyConstraint(
            '_storage_id',
            name=op.f('execution_groups_pkey')
        )
    )
    op.create_index(
        op.f('execution_groups__creator_id_idx'),
        'execution_groups',
        ['_creator_id'],
        unique=False
    )
    op.create_index(
        op.f('execution_groups__deployment_group_fk_idx'),
        'execution_groups',
        ['_deployment_group_fk'],
        unique=False
    )
    op.create_index(
        op.f('execution_groups__tenant_id_idx'),
        'execution_groups',
        ['_tenant_id'],
        unique=False
    )
    op.create_index(
        op.f('execution_groups_created_at_idx'),
        'execution_groups',
        ['created_at'],
        unique=False
    )
    op.create_index(
        op.f('execution_groups_id_idx'),
        'execution_groups',
        ['id'],
        unique=False
    )
    op.create_index(
        op.f('execution_groups_visibility_idx'),
        'execution_groups',
        ['visibility'],
        unique=False
    )
    op.create_table(
        'execution_groups_executions',
        sa.Column('execution_group_id', sa.Integer(), nullable=True),
        sa.Column('execution_id', sa.Integer(), nullable=True),
        sa.ForeignKeyConstraint(
            ['execution_group_id'],
            ['execution_groups._storage_id'],
            name=op.f('execution_groups_executions_execution_grou_id_fkey')
        ),
        sa.ForeignKeyConstraint(
            ['execution_id'],
            ['executions._storage_id'],
            name=op.f('execution_groups_executions_execution_id_fkey')
        )
    )


def drop_execution_groups_table():
    op.drop_table('execution_groups_executions')
    op.drop_index(
        op.f('execution_groups_visibility_idx'), table_name='execution_groups')
    op.drop_index(
        op.f('execution_groups_id_idx'), table_name='execution_groups')
    op.drop_index(
        op.f('execution_groups_created_at_idx'), table_name='execution_groups')
    op.drop_index(
        op.f('execution_groups__tenant_id_idx'), table_name='execution_groups')
    op.drop_index(
        op.f('execution_groups__deployment_group_fk_idx'),
        table_name='execution_groups')
    op.drop_index(
<<<<<<< HEAD
        op.f('execution_groups__creator_id_idx'),
        table_name='execution_groups')
    op.drop_table('execution_groups')
=======
        op.f('execution_group__creator_id_idx'), table_name='execution_groups')
    op.drop_table('execution_groups')


def set_null_on_maintenance_mode_cascade():
    """Make maintenance_mode.requested_by a cascade=SET NULL"""
    op.drop_constraint(
        'maintenance_mode__requested_by_fkey',
        'maintenance_mode',
        type_='foreignkey'
    )
    op.create_foreign_key(
        op.f('maintenance_mode__requested_by_fkey'),
        'maintenance_mode',
        'users',
        ['_requested_by'],
        ['id'],
        ondelete='SET NULL'
    )


def revert_set_null_on_maintenance_mode_cascade():
    """Make maintenance_mode.requested_by a cascade=DELETE

    This reverts set_null_on_maintenance_mode_cascade
    """
    op.drop_constraint(
        op.f('maintenance_mode__requested_by_fkey'),
        'maintenance_mode',
        type_='foreignkey'
    )
    op.create_foreign_key(
        'maintenance_mode__requested_by_fkey',
        'maintenance_mode',
        'users',
        ['_requested_by'],
        ['id'],
        ondelete='CASCADE'
    )
>>>>>>> 515bb621
<|MERGE_RESOLUTION|>--- conflicted
+++ resolved
@@ -562,12 +562,8 @@
         op.f('execution_groups__deployment_group_fk_idx'),
         table_name='execution_groups')
     op.drop_index(
-<<<<<<< HEAD
         op.f('execution_groups__creator_id_idx'),
         table_name='execution_groups')
-    op.drop_table('execution_groups')
-=======
-        op.f('execution_group__creator_id_idx'), table_name='execution_groups')
     op.drop_table('execution_groups')
 
 
@@ -605,5 +601,4 @@
         ['_requested_by'],
         ['id'],
         ondelete='CASCADE'
-    )
->>>>>>> 515bb621
+    )