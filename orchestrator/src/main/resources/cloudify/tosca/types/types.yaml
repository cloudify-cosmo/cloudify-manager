--- conflicted
+++ resolved
@@ -109,12 +109,8 @@
                         that '${node.properties.install_agent} == true'
                           event message: 'Installing agent', host_id: ${node.id}
                           state resource_id: '${node.id}', state: { reachable: "true" }
-<<<<<<< HEAD
                           execute_operation operation: 'cloudify.tosca.interfaces.worker.installer.install'
                           event message: 'Installing plugins', host_id: ${node.id}
-=======
-                          execute_operation operation: 'cloudify.tosca.interfaces.worker_installer.install'
->>>>>>> 9a84fb64
                           iterator on: '$node.plugins_to_install', to_v: 'plugin'
                             log message: 'installing plugin: ${v:plugin.name}'
                             execute_operation operation: 'cloudify.tosca.interfaces.plugin_installer.install', params: {
