--- conflicted
+++ resolved
@@ -16,12 +16,9 @@
 
 package org.cloudifysource.cosmo.monitor;
 
-<<<<<<< HEAD
+import com.fasterxml.jackson.core.type.TypeReference;
 import com.fasterxml.jackson.databind.ObjectMapper;
 import com.google.common.base.Objects;
-=======
-import com.fasterxml.jackson.core.type.TypeReference;
->>>>>>> f83004ba
 import com.google.common.base.Preconditions;
 import com.google.common.base.Throwables;
 import org.cloudifysource.cosmo.logging.Logger;
@@ -38,6 +35,8 @@
 import java.net.URISyntaxException;
 import java.util.HashMap;
 import java.util.Map;
+import java.util.HashMap;
+import java.util.Map;
 
 import static java.lang.Thread.sleep;
 
@@ -46,18 +45,14 @@
  * @since 0.1
  */
 public class RiemannEventsLogger {
-<<<<<<< HEAD
+
     private static final Logger PLUGINS_LOGGER = LoggerFactory.getLogger("COSMO.PLUGIN");
     protected final Logger logger = LoggerFactory.getLogger(this.getClass());
 
+    protected final Logger userOutputLogger = LoggerFactory.getLogger("COSMO");
+
     private static final String COSMO_LOG_TAG = "cosmo-log";
     private static final ObjectMapper OBJECT_MAPPER = new ObjectMapper();
-=======
-
-    protected final Logger logger = LoggerFactory.getLogger(this.getClass());
-
-    protected final Logger userOutputLogger = LoggerFactory.getLogger("COSMO");
->>>>>>> f83004ba
 
     private final RiemannPubSubConnection connection;
     private final RiemannPropertyPlaceHolderHelper propertyPlaceHolderHelper;
@@ -116,7 +111,37 @@
                     }
                     Preconditions.checkNotNull(event.getHost(), "RiemannEvent host field cannot be null");
 
-<<<<<<< HEAD
+                    // log raw riemann event
+
+                    logger.debug("[event] host={}, service={}, state={}, metric={}, description={}",
+                            event.getHost(),
+                            event.getService(),
+                            event.getState(),
+                            event.getMetric(),
+                            event.getDescription());
+
+                    // construct a pretty event to be logged to the user
+
+                    Map<String, Object> description = objectMapper.readValue(event.getDescription(),
+                            new TypeReference<HashMap<String, Object>>() {
+                            });
+
+                    String nodeId = (String) description.get("node_id");
+
+                    String[] fullNodeId = nodeId.split("\\.");
+                    String simpleNodeName = fullNodeId[1];
+                    String simpleAppName = fullNodeId[0];
+
+                    String policy = (String) description.get("policy");
+                    String message = propertyPlaceHolderHelper.replace((String) description.get("message"), event);
+
+                    userOutputLogger.debug("[monitor] - {" +
+                            "'policy'=>'{}', 'app'=>'{}', " +
+                            "'node'=>'{}'," +
+                            "'message'=>'{}'}",
+                            policy, simpleAppName, simpleNodeName, message);
+
+
                     if (event.getTags() != null && event.getTags().contains(COSMO_LOG_TAG)) {
                         final Map<?, ?> description = OBJECT_MAPPER.readValue(
                                 event.getDescription(),
@@ -163,38 +188,6 @@
                                 event.getMetric(),
                                 event.getDescription());
                     }
-=======
-                    // log raw riemann event
-
-                    logger.debug("[event] host={}, service={}, state={}, metric={}, description={}",
-                            event.getHost(),
-                            event.getService(),
-                            event.getState(),
-                            event.getMetric(),
-                            event.getDescription());
-
-                    // construct a pretty event to be logged to the user
-
-                    Map<String, Object> description = objectMapper.readValue(event.getDescription(),
-                            new TypeReference<HashMap<String, Object>>() {
-                            });
-
-                    String nodeId = (String) description.get("node_id");
-
-                    String[] fullNodeId = nodeId.split("\\.");
-                    String simpleNodeName = fullNodeId[1];
-                    String simpleAppName = fullNodeId[0];
-
-                    String policy = (String) description.get("policy");
-                    String message = propertyPlaceHolderHelper.replace((String) description.get("message"), event);
-
-                    userOutputLogger.debug("[monitor] - {" +
-                            "'policy'=>'{}', 'app'=>'{}', " +
-                            "'node'=>'{}'," +
-                            "'message'=>'{}'}",
-                            policy, simpleAppName, simpleNodeName, message);
-
->>>>>>> f83004ba
                 } catch (IOException e) {
                     logger.warn(StateCacheLogDescription.MESSAGE_CONSUMER_ERROR, e);
                     throw Throwables.propagate(e);
@@ -228,8 +221,5 @@
             }
         }
     }
-<<<<<<< HEAD
-
-=======
->>>>>>> f83004ba
+
 }