--- conflicted
+++ resolved
@@ -16,16 +16,10 @@
 
 package org.cloudifysource.cosmo.dsl;
 
-<<<<<<< HEAD
-import org.testng.Assert;
-=======
 import org.fest.assertions.api.Assertions;
->>>>>>> 78fb9d6b
 import org.testng.annotations.Test;
 
 import java.util.List;
-
-import static org.fest.assertions.api.Assertions.assertThat;
 
 /**
  * Tests the import mechanism of the {@link DSLProcessor}.
@@ -65,19 +59,8 @@
         process(readResource(invalidImportsDSLResource));
     }
 
-    @Test
-    public void testRelativeImports() {
-        String resource = "org/cloudifysource/cosmo/dsl/unit/imports/valid/dsl-with-relative-imports.yaml";
-        Processed processed = process(readResource(resource));
-        List<Node> nodes = processed.getNodes();
-        assertThat(findNode(nodes, "test_a")).isNotNull();
-        assertThat(findNode(nodes, "test_b")).isNotNull();
-        assertThat(findNode(nodes, "test_c")).isNotNull();
-        assertThat(findNode(nodes, "test_0")).isNotNull();
-    }
-
     private void assertValidNode(Node node, String initWorkflow) {
-        assertThat(node.getWorkflows().get("init")).isEqualTo(initWorkflow);
+        Assertions.assertThat(node.getWorkflows().get("init")).isEqualTo(initWorkflow);
     }
 
 }