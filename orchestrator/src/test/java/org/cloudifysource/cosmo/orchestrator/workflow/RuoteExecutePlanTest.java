/*******************************************************************************
 * Copyright (c) 2013 GigaSpaces Technologies Ltd. All rights reserved
 *
 * Licensed under the Apache License, Version 2.0 (the "License");
 * you may not use this file except in compliance with the License.
 * You may obtain a copy of the License at
 *
 *       http://www.apache.org/licenses/LICENSE-2.0
 *
 * Unless required by applicable law or agreed to in writing, software
 * distributed under the License is distributed on an "AS IS" BASIS,
 * WITHOUT WARRANTIES OR CONDITIONS OF ANY KIND, either express or implied.
 * See the License for the specific language governing permissions and
 * limitations under the License.
 *******************************************************************************/

package org.cloudifysource.cosmo.orchestrator.workflow;

import com.google.common.base.Charsets;
import com.google.common.base.Objects;
import com.google.common.base.Preconditions;
import com.google.common.base.Throwables;
import com.google.common.collect.Lists;
import com.google.common.collect.Maps;
import com.google.common.io.Resources;
import org.cloudifysource.cosmo.config.TestConfig;
import org.cloudifysource.cosmo.dsl.packaging.DSLPackage;
import org.cloudifysource.cosmo.dsl.packaging.DSLPackageProcessor;
import org.cloudifysource.cosmo.dsl.packaging.ExtractedDSLPackageDetails;
import org.cloudifysource.cosmo.logging.Logger;
import org.cloudifysource.cosmo.logging.LoggerFactory;
import org.cloudifysource.cosmo.messaging.config.MockMessageConsumerConfig;
import org.cloudifysource.cosmo.messaging.config.MockMessageProducerConfig;
import org.cloudifysource.cosmo.orchestrator.integration.config.RuoteRuntimeConfig;
import org.cloudifysource.cosmo.orchestrator.integration.config.TemporaryDirectoryConfig;
import org.cloudifysource.cosmo.orchestrator.workflow.config.DefaultRuoteWorkflowConfig;
<<<<<<< HEAD
import org.cloudifysource.cosmo.statecache.DeprecatedRealTimeStateCache;
import org.cloudifysource.cosmo.statecache.config.DeprecatedRealTimeStateCacheConfig;
import org.cloudifysource.cosmo.statecache.messages.StateChangedMessage;
=======
import org.cloudifysource.cosmo.statecache.StateCache;
import org.cloudifysource.cosmo.statecache.config.StateCacheConfig;
>>>>>>> d20c55ea
import org.cloudifysource.cosmo.tasks.MockCeleryTaskWorker;
import org.cloudifysource.cosmo.tasks.TaskReceivedListener;
import org.cloudifysource.cosmo.tasks.config.MockCeleryTaskWorkerConfig;
import org.cloudifysource.cosmo.tasks.config.MockTaskExecutorConfig;
import org.springframework.context.annotation.Configuration;
import org.springframework.context.annotation.Import;
import org.springframework.context.annotation.PropertySource;
import org.springframework.test.annotation.DirtiesContext;
import org.springframework.test.context.ContextConfiguration;
import org.springframework.test.context.testng.AbstractTestNGSpringContextTests;
import org.testng.annotations.Test;

import javax.inject.Inject;
import java.io.IOException;
import java.net.URL;
import java.nio.file.Files;
import java.nio.file.Path;
import java.nio.file.Paths;
import java.util.Arrays;
import java.util.Iterator;
import java.util.List;
import java.util.Map;
import java.util.concurrent.CountDownLatch;

import static org.fest.assertions.api.Assertions.assertThat;

/**
 * @author Idan Moyal
 * @since 0.1
 */
@ContextConfiguration(classes = { RuoteExecutePlanTest.Config.class })
@DirtiesContext(classMode = DirtiesContext.ClassMode.AFTER_EACH_TEST_METHOD)
public class RuoteExecutePlanTest extends AbstractTestNGSpringContextTests {

    private static final String CLOUDIFY_MANAGEMENT = "cloudify.management";
    protected Logger logger = LoggerFactory.getLogger(this.getClass());

    /**
     */
    @Configuration
    @Import({
            MockMessageConsumerConfig.class,
            MockMessageProducerConfig.class,
<<<<<<< HEAD
            DeprecatedRealTimeStateCacheConfig.class,
=======
>>>>>>> d20c55ea
            DefaultRuoteWorkflowConfig.class,
            RuoteRuntimeConfig.class,
            TemporaryDirectoryConfig.class,
            MockTaskExecutorConfig.class,
            MockCeleryTaskWorkerConfig.class,
            StateCacheConfig.class
    })
    @PropertySource("org/cloudifysource/cosmo/orchestrator/integration/config/test.properties")
    static class Config extends TestConfig {
    }

    @Inject
    private RuoteRuntime ruoteRuntime;

    @Inject
    private RuoteWorkflow ruoteWorkflow;

    @Inject
<<<<<<< HEAD
    private DeprecatedRealTimeStateCache stateCache;

    @Inject
    private MessageProducer messageProducer;

    @Value("${cosmo.state-cache.topic}")
    private URI stateCacheTopic;
=======
    private StateCache stateCache;
>>>>>>> d20c55ea

    @Inject
    private TemporaryDirectoryConfig.TemporaryDirectory temporaryDirectory;

    @Inject
    private MockCeleryTaskWorker worker;

    //Test disabled since file not found
    @Test(timeOut = 30000, enabled = false)
    public void testPlanExecutionDslYaml() throws IOException, InterruptedException {
        testPlanExecutionDsl("org/cloudifysource/cosmo/dsl/dsl.yaml");
    }

    private void testPlanExecutionDsl(String dslFile) throws IOException, InterruptedException {
        String machineId = "mysql_template.mysql_machine";
        String databaseId = "mysql_template.mysql_database_server";
        OperationsDescriptor[] descriptors = {
            new OperationsDescriptor(CLOUDIFY_MANAGEMENT, "provisioner_plugin", new String[] {"create", "start"}),
            new OperationsDescriptor(machineId, "configurer_plugin", new String[] {"install", "start"}),
            new OperationsDescriptor(machineId, "schema_configurer_plugin", new String[] {"create"})
        };

        testPlanExecution(dslFile, new String[]{machineId, databaseId}, descriptors);
    }

    @Test(timeOut = 30000)
    public void testPlanExecutionDslWithBaseImports() throws IOException, InterruptedException {
        String dslFile = "org/cloudifysource/cosmo/dsl/dsl-with-base-imports.yaml";
        String machineId = "mysql_template.mysql_host";
        String databaseId = "mysql_template.mysql_database_server";
        OperationsDescriptor[] descriptors = {
            new OperationsDescriptor(
                CLOUDIFY_MANAGEMENT,
                "cloudify.tosca.artifacts.plugin.host.provisioner",
                new String[]{"provision", "start"}),
            new OperationsDescriptor(
                machineId,
                "cloudify.tosca.artifacts.plugin.middleware_component.installer",
                new String[]{"install", "start"}),
            new OperationsDescriptor(
                machineId,
                "cloudify.tosca.artifacts.plugin.app_module.installer",
                new String[]{"deploy", "start"})
        };
        testPlanExecution(dslFile, new String[] {machineId, databaseId}, descriptors);
    }

    @Test(timeOut = 30000)
    public void testPlanExecutionDslWithBaseImportsDependencies() throws IOException, InterruptedException {
        String dslFile = "org/cloudifysource/cosmo/dsl/dsl-with-base-imports.yaml";
        String machineId = "mysql_template.mysql_host";
        String databaseId = "mysql_template.mysql_database_server";
        OperationsDescriptor[] descriptors = {
            new OperationsDescriptor(
                    CLOUDIFY_MANAGEMENT,
                    "cloudify.tosca.artifacts.plugin.host.provisioner",
                    new String[]{"provision", "start"}),
            new OperationsDescriptor(
                    machineId,
                    "cloudify.tosca.artifacts.plugin.middleware_component.installer",
                    new String[]{"install", "start"}),
            new OperationsDescriptor(
                    machineId,
                    "cloudify.tosca.artifacts.plugin.app_module.installer",
                    new String[]{"deploy", "start"})
        };
        testPlanExecution(dslFile, new String[] {machineId, databaseId}, descriptors, true);
    }

    /**
     * For POC purposes - this test should be disabled.
     */
    @Test(timeOut = 60000, enabled = false)
    public void testPlanExecutionPoc() throws IOException, InterruptedException {
        String dslFile = "org/cloudifysource/cosmo/dsl/unit/poc/poc-dsl1.yaml";
        String machineId = "mysql_template.mysql_host";
        String databaseId = "mysql_template.mysql_database_server";
        String schemaId = "mysql_template.mysql_schema";

        final Map<String, Object> fields = Maps.newHashMap();
        String dslLocation;
        if (Files.exists(Paths.get(dslFile))) {
            dslLocation = dslFile;
        } else {
            dslLocation = Resources.getResource(dslFile).getFile();
        }
        fields.put("dsl", dslLocation);

        final Object wfid = ruoteWorkflow.asyncExecute(fields);

        Thread.sleep(10000);
        reachable(machineId);
        Thread.sleep(10000);
        reachable(databaseId);
        Thread.sleep(5000);
        reachable(schemaId);

        ruoteRuntime.waitForWorkflow(wfid);
    }


    @Test(timeOut = 30000)
    public void testPlanExecutionFromPackage() throws IOException, InterruptedException {
        URL resource = Resources.getResource("org/cloudifysource/cosmo/dsl/unit/packaging/basic-packaging.yaml");
        String dsl = Resources.toString(
                resource, Charsets.UTF_8);
        DSLPackage dslPackage = new DSLPackage.DSLPackageBuilder()
                .addFile("app.yaml", dsl)
                .build();
        final Path packagePath = Paths.get(temporaryDirectory.get().getCanonicalPath(), "app.zip");
        dslPackage.write(packagePath.toFile());

        final ExtractedDSLPackageDetails processed =
                DSLPackageProcessor.process(packagePath.toFile(), temporaryDirectory.get());

        OperationsDescriptor[] descriptors = {
            new OperationsDescriptor(
                    CLOUDIFY_MANAGEMENT,
                    "provisioner_plugin",
                    new String[] {"start"})
        };

        testPlanExecution(processed.getDslPath().toString(), null, descriptors);
    }

    @Test(timeOut = 30000)
    public void testPlanExecutionFromPackageWithImports() throws IOException, InterruptedException {
        final String root = "org/cloudifysource/cosmo/dsl/unit/packaging/imports/";
        DSLPackage dslPackage = new DSLPackage.DSLPackageBuilder()
                .addFile("app.yaml", getResourceAsString(root + "packaging-with-imports.yaml"))
                .addFile("definitions/packaging-with-imports0.yaml",
                        getResourceAsString(root + "packaging-with-imports0.yaml"))
                .addFile("definitions/relative_from_base/packaging-with-imports1.yaml",
                        getResourceAsString(root + "packaging-with-imports1.yaml"))
                .addFile("definitions/fixed_from_base/packaging-with-imports2.yaml",
                        getResourceAsString(root + "packaging-with-imports2.yaml"))
                .addFile("definitions/packaging-with-imports3.yaml",
                        getResourceAsString(root + "packaging-with-imports3.yaml"))
                .addFile("definitions/relative_path/packaging-with-imports4.yaml",
                        getResourceAsString(root + "packaging-with-imports4.yaml"))
                .addFile("definitions/fixed_path/packaging-with-imports5.yaml",
                        getResourceAsString(root + "packaging-with-imports5.yaml"))
                .build();
        final Path packagePath = Paths.get(temporaryDirectory.get().getCanonicalPath(), "app-imports.zip");
        dslPackage.write(packagePath.toFile());

        final ExtractedDSLPackageDetails processed =
                DSLPackageProcessor.process(packagePath.toFile(), temporaryDirectory.get());

        String[] operations =
                new String[]{"operation0", "operation1", "operation2", "operation3", "operation4", "operation5"};
        OperationsDescriptor[] descriptors = {new OperationsDescriptor(
                CLOUDIFY_MANAGEMENT,
                "provisioner_plugin",
                operations)};

        testPlanExecution(processed.getDslPath().toString(), null, descriptors);
    }

    @Test(timeOut = 30000)
    public void testPlanExecutionWithOverriddenGlobalPlan() throws IOException, InterruptedException {
        String dslFile = "org/cloudifysource/cosmo/dsl/unit/global_plan/dsl-with-with-full-global-plan.yaml";
        OperationsDescriptor descriptor = new OperationsDescriptor(
                CLOUDIFY_MANAGEMENT,
                "cloudify.tosca.artifacts.plugin.host.provisioner",
                new String[]{"provision", "start", "provision", "start"});
        OperationsDescriptor[] descriptors = {descriptor};
        testPlanExecution(dslFile, null, descriptors);
    }

    private void testPlanExecution(
            String dslFile,
            String[] reachableIds,
            OperationsDescriptor[] expectedOperations) throws IOException, InterruptedException {
        testPlanExecution(dslFile, reachableIds, expectedOperations, false);
    }

    private void testPlanExecution(
            String dslFile,
            String[] reachableIds,
            final OperationsDescriptor[] expectedOperations,
            final boolean assertExecutionOrder) throws IOException,
            InterruptedException {

        String dslLocation;
        if (Files.exists(Paths.get(dslFile))) {
            dslLocation = dslFile;
        } else {
            dslLocation = Resources.getResource(dslFile).getFile();
        }
        Map<String, Object> fields = Maps.newHashMap();
        fields.put("dsl", dslLocation);

        final List<String> expectedTasks = Lists.newArrayList();
        final List<String> expectedTasksWithSeparator = Lists.newArrayList();
        for (OperationsDescriptor pluginOperations : expectedOperations) {
            for (String operationName : pluginOperations.operations) {
                String expectedTask = String.format("cosmo.%s.tasks.%s", pluginOperations.pluginName, operationName);
                expectedTasks.add(expectedTask);
                expectedTasksWithSeparator.add(expectedTask);
            }
            expectedTasksWithSeparator.add("");
        }

        final List<String> executions = Lists.newArrayList();
        TaskReceivedListener listener = new TaskReceivedListener() {
            @Override
            public synchronized void onTaskReceived(String target, String taskName, Map<String, Object> kwargs) {
                System.out.println(" -- received: [target=" + target + ", task=" + taskName + "]");
                if (assertExecutionOrder) {
                    executions.add(taskName);
                    if (expectedTasksWithSeparator.isEmpty()) {
                        return;
                    }
                    if (Objects.equal(expectedTasksWithSeparator.get(0), taskName)) {
                        expectedTasksWithSeparator.remove(0);
                        if (expectedTasksWithSeparator.get(0).length() == 0) {
                            String nodeId = kwargs.get("__cloudify_id").toString();
                            reachable(nodeId);
                            expectedTasksWithSeparator.remove(0);
                        }
                    }
                }
            }
        };

        int latchCount = 0;
        for (OperationsDescriptor descriptor : expectedOperations) {
            latchCount += descriptor.operations.length;
        }
        final CountDownLatch latch = new CountDownLatch(latchCount);
        for (OperationsDescriptor descriptor : expectedOperations) {
            worker.addListener(descriptor.target,
                    new PluginExecutionMessageConsumerListener(latch, descriptor.operations, !assertExecutionOrder));
            worker.addListener(descriptor.target, listener);
        }

        final Object wfid = ruoteWorkflow.asyncExecute(fields);

        Thread.sleep(100);
        if (reachableIds != null && !assertExecutionOrder) {
            for (String reachableId : reachableIds) {
                reachable(reachableId);
            }
        }

        ruoteRuntime.waitForWorkflow(wfid);
        latch.await();

        if (assertExecutionOrder) {
            assertThat(executions).isEqualTo(expectedTasks);
            assertThat(expectedTasksWithSeparator).isEmpty();
        }
    }

    @Test(timeOut = 30000)
    public void testRuntimePropertiesInjection() throws IOException, InterruptedException {
        final String dslFile = "org/cloudifysource/cosmo/dsl/dsl-with-base-imports.yaml";
        final String machineId = "mysql_template.mysql_host";
        final String ip = "10.0.0.1";

        Map<String, Object> fields = Maps.newHashMap();
        fields.put("dsl", Resources.getResource(dslFile).getFile());
        ruoteWorkflow.asyncExecute(fields);

        final CountDownLatch latch = new CountDownLatch(1);

        worker.addListener(machineId, new TaskReceivedListener() {
            @Override
            public void onTaskReceived(String target, String taskName, Map<String, Object> kwargs) {
                Map<?, ?> runtimeProperties = (Map<?, ?>) kwargs.get("cloudify_runtime");
                if (runtimeProperties.containsKey(machineId)) {
                    Map<?, ?> machineProperties = (Map<?, ?>) runtimeProperties.get(machineId);
                    if (Objects.equal(ip, machineProperties.get("ip"))) {
                        latch.countDown();
                    }
                }
            }
        });

        discoveredIpAddress(machineId, ip);
        reachable(machineId);
        latch.await();
    }

    @Test(timeOut = 30000)
    public void testExecuteOperation() throws InterruptedException {
        final String dslFile = "org/cloudifysource/cosmo/dsl/unit/plugins/target/plugin-targets.yaml";
        final String machineId = "plugins_template.host_template";
        final String remotePluginTarget = "cloudify.management";
        final String agentTaskPrefix = "cosmo.cloudify.tosca.artifacts.plugin.middleware_component.installer.tasks";
        final String remoteTaskPrefix = "cosmo.cloudify.tosca.artifacts.plugin.host.provisioner.tasks";

        Map<String, Object> fields = Maps.newHashMap();
        fields.put("dsl", Resources.getResource(dslFile).getFile());
        ruoteWorkflow.asyncExecute(fields);

        final CountDownLatch latch = new CountDownLatch(3);

        worker.addListener(remotePluginTarget, new TaskReceivedListener() {
            @Override
            public void onTaskReceived(String target, String taskName, Map<String, Object> kwargs) {
                if (taskName.startsWith(remoteTaskPrefix) && taskName.endsWith("provision")) {
                    latch.countDown();
                }
            }
        });
        worker.addListener(machineId, new TaskReceivedListener() {
            @Override
            public void onTaskReceived(String target, String taskName, Map<String, Object> kwargs) {
                if (taskName.startsWith(agentTaskPrefix) &&
                        (taskName.endsWith("install") || taskName.endsWith("start"))) {
                    latch.countDown();
                }
            }
        });

        reachable(machineId);
        latch.await();
    }

    private String getResourceAsString(String resourceName) {
        final URL resource = Resources.getResource(resourceName);
        try {
            return Resources.toString(resource, Charsets.UTF_8);
        } catch (Exception e) {
            throw Throwables.propagate(e);
        }
    }

    private void reachable(String nodeId) {
        Preconditions.checkNotNull(nodeId);
        stateCache.put(nodeId, "reachable", "true");
    }

    private void discoveredIpAddress(String nodeId, String ipAddress) {
        Preconditions.checkNotNull(nodeId);
        Preconditions.checkNotNull(ipAddress);
        stateCache.put(nodeId, "ip", ipAddress);
    }

    /**
     */
    private static class OperationsDescriptor {
        final String target;
        final String pluginName;
        final String[] operations;
        private OperationsDescriptor(String target, String pluginName, String[] operations) {
            this.target = target;
            this.pluginName = pluginName;
            this.operations = operations;
        }
    }

    /**
     */
    private static class PluginExecutionMessageConsumerListener implements TaskReceivedListener {
        private CountDownLatch latch;
        private boolean removeExecutedOperations;
        private List<String> operations;
        PluginExecutionMessageConsumerListener(CountDownLatch latch,
                                               String[] operations,
                                               boolean removeExecutedOperations) {
            this.latch = latch;
            this.removeExecutedOperations = removeExecutedOperations;
            this.operations = Lists.newLinkedList(Arrays.asList(operations));
        }

        @Override
        public void onTaskReceived(String target, String taskName, Map<String, Object> kwargs) {
            String operationName = extractOperationName(taskName);
            for (Iterator<String> iterator = operations.iterator(); iterator.hasNext();) {
                String expectedOperation =  iterator.next();
                if (operationName.equals(expectedOperation)) {
                    latch.countDown();
                    if (removeExecutedOperations) {
                        iterator.remove();
                    }
                    break;
                }
            }
        }
    }

    private static String extractOperationName(String taskName) {
        String[] splitName = taskName.split("\\.");
        return splitName[splitName.length - 1];
    }

}<|MERGE_RESOLUTION|>--- conflicted
+++ resolved
@@ -34,14 +34,8 @@
 import org.cloudifysource.cosmo.orchestrator.integration.config.RuoteRuntimeConfig;
 import org.cloudifysource.cosmo.orchestrator.integration.config.TemporaryDirectoryConfig;
 import org.cloudifysource.cosmo.orchestrator.workflow.config.DefaultRuoteWorkflowConfig;
-<<<<<<< HEAD
-import org.cloudifysource.cosmo.statecache.DeprecatedRealTimeStateCache;
-import org.cloudifysource.cosmo.statecache.config.DeprecatedRealTimeStateCacheConfig;
-import org.cloudifysource.cosmo.statecache.messages.StateChangedMessage;
-=======
 import org.cloudifysource.cosmo.statecache.StateCache;
 import org.cloudifysource.cosmo.statecache.config.StateCacheConfig;
->>>>>>> d20c55ea
 import org.cloudifysource.cosmo.tasks.MockCeleryTaskWorker;
 import org.cloudifysource.cosmo.tasks.TaskReceivedListener;
 import org.cloudifysource.cosmo.tasks.config.MockCeleryTaskWorkerConfig;
@@ -85,10 +79,6 @@
     @Import({
             MockMessageConsumerConfig.class,
             MockMessageProducerConfig.class,
-<<<<<<< HEAD
-            DeprecatedRealTimeStateCacheConfig.class,
-=======
->>>>>>> d20c55ea
             DefaultRuoteWorkflowConfig.class,
             RuoteRuntimeConfig.class,
             TemporaryDirectoryConfig.class,
@@ -107,17 +97,7 @@
     private RuoteWorkflow ruoteWorkflow;
 
     @Inject
-<<<<<<< HEAD
-    private DeprecatedRealTimeStateCache stateCache;
-
-    @Inject
-    private MessageProducer messageProducer;
-
-    @Value("${cosmo.state-cache.topic}")
-    private URI stateCacheTopic;
-=======
     private StateCache stateCache;
->>>>>>> d20c55ea
 
     @Inject
     private TemporaryDirectoryConfig.TemporaryDirectory temporaryDirectory;
