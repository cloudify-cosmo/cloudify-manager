--- conflicted
+++ resolved
@@ -31,11 +31,7 @@
 import org.cloudifysource.cosmo.orchestrator.workflow.RuoteRuntime;
 import org.cloudifysource.cosmo.orchestrator.workflow.RuoteWorkflow;
 import org.cloudifysource.cosmo.orchestrator.workflow.config.DefaultRuoteWorkflowConfig;
-<<<<<<< HEAD
-import org.cloudifysource.cosmo.statecache.config.DeprecatedRealTimeStateCacheConfig;
-=======
 import org.cloudifysource.cosmo.statecache.config.StateCacheConfig;
->>>>>>> d20c55ea
 import org.cloudifysource.cosmo.tasks.config.CeleryWorkerProcessConfig;
 import org.cloudifysource.cosmo.tasks.config.EventHandlerConfig;
 import org.cloudifysource.cosmo.tasks.config.JythonProxyConfig;
@@ -84,13 +80,9 @@
             JettyFileServerForPluginsConfig.class,
             MockMessageConsumerConfig.class,
             MockMessageProducerConfig.class,
-<<<<<<< HEAD
-            DeprecatedRealTimeStateCacheConfig.class,
-=======
             StateCacheConfig.class,
             StateCacheFeederConfig.class,
             RiemannTestConfiguration.class,
->>>>>>> d20c55ea
             DefaultRuoteWorkflowConfig.class,
             RuoteRuntimeConfig.class,
             MockPortKnockerConfig.class,
