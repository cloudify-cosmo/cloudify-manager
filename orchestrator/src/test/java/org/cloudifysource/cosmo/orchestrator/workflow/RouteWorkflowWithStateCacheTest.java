--- conflicted
+++ resolved
@@ -17,17 +17,11 @@
 package org.cloudifysource.cosmo.orchestrator.workflow;
 
 import com.google.common.collect.ImmutableMap;
-<<<<<<< HEAD
+import com.google.common.collect.Maps;
 import org.cloudifysource.cosmo.statecache.StateCache;
+import org.cloudifysource.cosmo.statecache.messages.StateChangedMessage;
 import org.testng.annotations.AfterMethod;
 import org.testng.annotations.BeforeMethod;
-=======
-import com.google.common.collect.Maps;
-import org.cloudifysource.cosmo.statecache.DeprecatedStateCache;
-import org.cloudifysource.cosmo.statecache.StateCache;
-import org.cloudifysource.cosmo.statecache.messages.StateChangedMessage;
-import org.testng.Assert;
->>>>>>> 68c06dfd
 import org.testng.annotations.Test;
 
 import java.util.Map;
@@ -118,20 +112,7 @@
 
     @Test(timeOut = 60000)
     public void testStateCacheParticipantWithResourceIdParameter() {
-<<<<<<< HEAD
         cache.put("node1", "reachable", "true");
-=======
-        final String key = "node";
-        final String property = "reachable";
-        final String value = "true";
-        final StateCache cache = new StateCache();
-
-        final StateChangedMessage message = new StateChangedMessage();
-        final Map<String, Object> state = Maps.newHashMap();
-        state.put(property, value);
-        message.setState(state);
-        cache.put(key, property, value);
->>>>>>> 68c06dfd
 
         final String flow =
                 "define flow\n" +
