version: 2

checkout:
  post:
    - >
      if [ -n "$CI_PULL_REQUEST" ]; then
        PR_ID=${CI_PULL_REQUEST##*/}
        git fetch origin +refs/pull/$PR_ID/merge:
        git checkout -qf FETCH_HEAD
      fi


defaults:
  - &tox_defaults
    docker:
      - image: circleci/python:2.7

        environment:
          TOX_CONFIG: ./rest-service

    steps:
      - checkout

      - run: cat "${TOX_CONFIG}/"{setup.py,dev-requirements.txt,tox.ini} > deps_files

      - run: sudo apt-get install libldap-dev libsasl2-dev
      - run: pip install --user tox

      - run: python -m tox -c $TOX_CONFIG/tox.ini -e $DO_ENV


jobs:

  flake8:
    <<: *tox_defaults

    steps:
      - checkout
      - run: pip install --user flake8
      - run: python -m flake8 plugins/riemann-controller/ workflows/ rest-service/ tests/

  test_v1:
    <<: *tox_defaults
    environment:
      DO_ENV: clientV1-endpoints,clientV1-infrastructure

  test_clientv2_endpoints:
    <<: *tox_defaults
    environment:
      DO_ENV: clientV2-endpoints

  test_clientv2_infrastructure:
    <<: *tox_defaults
    environment:
      DO_ENV: clientV2-infrastructure

  test_clientv2_1_endpoints:
    <<: *tox_defaults
    environment:
      DO_ENV: clientV2_1-endpoints

  test_clientv2_1_infrastructure:
    <<: *tox_defaults
    environment:
      DO_ENV: clientV2_1-infrastructure

  test_clientv3_endpoints:
    <<: *tox_defaults
    environment:
      DO_ENV: clientV3-endpoints

  test_clientv3_infrastructure:
    <<: *tox_defaults
    environment:
      DO_ENV: clientV3-infrastructure

  test_workflows:
    <<: *tox_defaults
    environment:
      TOX_CONFIG: ./workflows
      DO_ENV: py27


  test_premium:
    docker:
      - image: circleci/python:2.7

    steps:
      - checkout
      - run: sudo apt-get install libldap-dev libsasl2-dev
      - run: pip install --user tox
      - run:
          name: Avoid hosts unknown for github
          command: mkdir -p ~/.ssh && echo -e "Host github.com\n\tStrictHostKeyChecking no\n" >> ~/.ssh/config

      - run: git clone git@github.com:cloudify-cosmo/cloudify-premium.git ~/cloudify-premium
      - run: |
          cd ~/cloudify-premium
          git fetch --depth 1 origin "${CIRCLE_BRANCH}" && git checkout "${CIRCLE_BRANCH}" || echo no matching branch found, using master
      # Replace the cloudify-manager URL in dev-requirements.txt with the local path to this checkout
      - run: sed -i "s:^.*cloudify-manager.*\(rest-service\)$:-e ${HOME}/project/\1/:" ~/cloudify-premium/dev-requirements.txt
      - run: python -m tox -c ~/cloudify-premium/tox.ini


  build-rpms:
    machine:
      enabled: true

    steps:
      - checkout
      - run: sudo apt-get install parallel
      - run: |
          builder="docker run --cap-add SYS_ADMIN --security-opt apparmor:unconfined --mount type=bind,source=$(pwd),target=/source cloudify3/mock-builder:0.1 python /source/packaging/build_rpm.py /source/packaging/"
          parallel --results logs $builder{} ::: \
              cloudify-rest-service.spec \
<<<<<<< HEAD
              cloudify-logstash.spec \
=======
              cloudify-manager-ip-setter.spec \
>>>>>>> eed33d09
              cloudify-mgmtworker.spec \
              cloudify-rabbitmq.spec \
              cloudify-riemann.spec
      - run: mkdir result
      - run: mv packaging/*.rpm result

      - store_artifacts:
          path: logs
          destination: logs
      - store_artifacts:
          path: result
          destination: result


workflows:
  version: 2

  build_and_test:
    jobs:
      - flake8
      - build-rpms

      - test_v1
      - test_clientv2_endpoints
      - test_clientv2_infrastructure
      - test_clientv2_1_endpoints
      - test_clientv2_1_infrastructure
      - test_clientv3_endpoints
      - test_clientv3_infrastructure
      - test_workflows

      - test_premium<|MERGE_RESOLUTION|>--- conflicted
+++ resolved
@@ -113,11 +113,8 @@
           builder="docker run --cap-add SYS_ADMIN --security-opt apparmor:unconfined --mount type=bind,source=$(pwd),target=/source cloudify3/mock-builder:0.1 python /source/packaging/build_rpm.py /source/packaging/"
           parallel --results logs $builder{} ::: \
               cloudify-rest-service.spec \
-<<<<<<< HEAD
               cloudify-logstash.spec \
-=======
               cloudify-manager-ip-setter.spec \
->>>>>>> eed33d09
               cloudify-mgmtworker.spec \
               cloudify-rabbitmq.spec \
               cloudify-riemann.spec
