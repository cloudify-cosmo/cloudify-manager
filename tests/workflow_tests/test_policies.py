########
# Copyright (c) 2014 GigaSpaces Technologies Ltd. All rights reserved
#
# Licensed under the Apache License, Version 2.0 (the "License");
# you may not use this file except in compliance with the License.
# You may obtain a copy of the License at
#
#        http://www.apache.org/licenses/LICENSE-2.0
#
# Unless required by applicable law or agreed to in writing, software
# distributed under the License is distributed on an "AS IS" BASIS,
#    * WITHOUT WARRANTIES OR CONDITIONS OF ANY KIND, either express or implied.
#    * See the License for the specific language governing permissions and
#    * limitations under the License.


from collections import namedtuple

import time

from testenv import riemann_cleanup
from testenv import TestCase
from testenv import utils
from testenv.utils import get_resource as resource
from testenv.utils import deploy_application as deploy
from testenv.utils import undeploy_application as undeploy
from riemann_controller.config_constants import Constants


class PoliciesTestsBase(TestCase):
    NUM_OF_INITIAL_WORKFLOWS = 2

    def launch_deployment(self, yaml_file, expected_num_of_node_instances=1):
        deployment, _ = deploy(resource(yaml_file))
        self.deployment = deployment
        self.node_instances = self.client.node_instances.list(deployment.id)
        self.assertEqual(
            expected_num_of_node_instances,
            len(self.node_instances)
        )
        self.wait_for_executions(self.NUM_OF_INITIAL_WORKFLOWS)

    def get_node_instance_by_name(self, name):
        for nodeInstance in self.node_instances:
            if nodeInstance.node_id == name:
                return nodeInstance

    def wait_for_executions(self, expected_count):
        def assertion():
            executions = self.client.executions.list(
                deployment_id=self.deployment.id)
            self.assertEqual(expected_count, len(executions))
        self.do_assertions(assertion)

    def wait_for_invocations(self, deployment_id, expected_count):
        def assertion():
            _invocations = self.get_plugin_data(
                plugin_name='testmockoperations',
                deployment_id=deployment_id
            )['mock_operation_invocation']
            self.assertEqual(expected_count, len(_invocations))
        utils.do_retries(assertion)
        invocations = self.get_plugin_data(
            plugin_name='testmockoperations',
            deployment_id=deployment_id
        )['mock_operation_invocation']
        return invocations

    def publish(self, metric, ttl=60, node_name='node',
                service='service', node_id=''):
        if node_id == '':
            node_id = self.get_node_instance_by_name(node_name).id
        deployment_id = self.deployment.id
        self.publish_riemann_event(
            deployment_id,
            node_name=node_name,
            node_id=node_id,
            metric=metric,
            service='{}.{}.{}.{}'.format(
                deployment_id,
                service,
                node_name,
                node_id
            ),
            ttl=ttl
        )


class TestPolicies(PoliciesTestsBase):

    @riemann_cleanup
    def test_policies_flow(self):
        self.launch_deployment('dsl/with_policies1.yaml')

        metric_value = 123

        self.publish(metric=metric_value)

        self.wait_for_executions(self.NUM_OF_INITIAL_WORKFLOWS + 1)
        invocations = self.wait_for_invocations(self.deployment.id, 2)
        self.assertEqual(
            self.get_node_instance_by_name('node').id,
            invocations[0]['node_id']
        )
        self.assertEqual(metric_value, invocations[1]['metric'])

    @riemann_cleanup
    def test_policies_flow_with_diamond(self):
        try:
            self.launch_deployment('dsl/with_policies_and_diamond.yaml')
            expected_metric_value = 42
            self.wait_for_executions(self.NUM_OF_INITIAL_WORKFLOWS + 1)
            invocations = self.wait_for_invocations(self.deployment.id, 1)
            self.assertEqual(expected_metric_value, invocations[0]['metric'])
        finally:
            try:
                if self.deployment:
                    undeploy(self.deployment.id)
            except BaseException as e:
                if e.message:
                    self.logger.warning(e.message)

    @riemann_cleanup
    def test_threshold_policy(self):
        self.launch_deployment('dsl/with_policies2.yaml')

        class Tester(object):

            def __init__(self, test_case, threshold, current_executions,
                         current_invocations):
                self.test_case = test_case
                self.current_invocations = current_invocations
                self.current_executions = current_executions
                self.threshold = threshold

            def publish_above_threshold(self, deployment_id, do_assert):
                self.test_case.logger.info('Publish above threshold')
                self.test_case.publish(self.threshold + 1)
                if do_assert:
                    self.inc()
                    self.assertion(deployment_id, upper=True)

            def publish_below_threshold(self, deployment_id, do_assert):
                self.test_case.logger.info('Publish below threshold')
                self.test_case.publish(self.threshold - 1)
                if do_assert:
                    self.inc()
                    self.assertion(deployment_id, upper=False)

            def inc(self):
                self.current_executions += 1
                self.current_invocations += 1

            def assertion(self, deployment_id, upper):
                self.test_case.logger.info('waiting for {} executions'
                                           .format(self.current_executions))
                self.test_case.wait_for_executions(self.current_executions)
                self.test_case.logger.info('waiting for {} invocations'
                                           .format(self.current_invocations))
                invocations = self.test_case.wait_for_invocations(
                    deployment_id,
                    self.current_invocations)
                if upper:
                    key = 'upper'
                    value = self.threshold + 1
                else:
                    key = 'lower'
                    value = self.threshold - 1
                self.test_case.assertEqual(invocations[-1][key], value,
                                           'key: {}, expected: {}'
                                           .format(key, value))

        tester = Tester(test_case=self,
                        threshold=100,
                        current_executions=2,
                        current_invocations=0)

        for _ in range(2):
            tester.publish_above_threshold(self.deployment.id, do_assert=True)
            tester.publish_above_threshold(self.deployment.id, do_assert=False)
            tester.publish_below_threshold(self.deployment.id, do_assert=True)
            tester.publish_below_threshold(self.deployment.id, do_assert=False)


class TestAutohealPolicies(PoliciesTestsBase):
    HEART_BEAT_METRIC = 'heart-beat'
    EVENTS_TTL = 4  # in seconds
    # in seconds, a kind of time buffer for messages to get delivered for sure
    OPERATIONAL_TIME_BUFFER = 1
    SIMPLE_AUTOHEAL_POLICY_YAML = 'dsl/simple_auto_heal_policy.yaml'

    operation = namedtuple('Operation', ['nodes', 'name', 'positions'])

    DB_HOST = 'db_host'
    DB = 'db'
    DB_STATISTICS = 'db_statistics'
    WEBSERVER = 'webserver'
    WEBSERVER_CONSOLE = 'webserver_console'

    # create, configure, start
    NUM_OF_INITIAL_LIFECYCLE_OP = 3
    # also stop and delete
    NUM_OF_LIFECYCLE_OP = 5
    # preconfigure, postconfigure, establish
    NUM_OF_INITIAL_RELATIONSHIP_OP = 3
    # also unlink
    NUM_OF_RELATIONSHIP_OP = 4
    # only unlink and establish
    NUM_OF_RESTART_RELATIONSHIP_OP = 2

    class Threshold(object):
        VALID_METRIC = 10
        RISKY_METRIC = 100
        LONG_TIME = 3
        MAIN_NODE = 'node'
        SECOND_NODE = 'node2'
        THRESHOLD_YAML = 'dsl/stabilized_monitoring.yaml'

        def __init__(self, test_case, yaml=THRESHOLD_YAML):
            self.test_case = test_case
            self.yaml = yaml

        def _publish_and_wait(self, metric, node=MAIN_NODE, t=1):
            self.test_case.publish(metric=metric, node_name=node)
            time.sleep(t)

        def significantly_breach_threshold(self):
            self.test_case.launch_deployment(self.yaml)
            for _ in range(self.LONG_TIME):
                self._publish_and_wait(self.VALID_METRIC)
            for _ in range(self.LONG_TIME):
                self._publish_and_wait(self.RISKY_METRIC)

        def breach_threshold_once(self):
            self.test_case.launch_deployment(self.yaml)
            for _ in range(self.LONG_TIME):
                self._publish_and_wait(self.VALID_METRIC)
            self._publish_and_wait(self.RISKY_METRIC)
            for _ in range(self.LONG_TIME):
                self._publish_and_wait(self.VALID_METRIC)

        def breach_threshold_on_one_node_from_two(self):
            self.test_case.launch_deployment(self.yaml, 2)
            for _ in range(self.LONG_TIME):
                self._publish_and_wait(self.VALID_METRIC, t=0)
                self._publish_and_wait(self.VALID_METRIC, self.SECOND_NODE)
            for _ in range(self.LONG_TIME):
                self._publish_and_wait(
                    metric=self.RISKY_METRIC,
                    node=self.SECOND_NODE,
                    t=0
                )
                self._publish_and_wait(metric=self.VALID_METRIC)
            self._publish_and_wait(self.VALID_METRIC, self.SECOND_NODE)

    class EwmaTimeless(object):
        VALID_METRIC = 50
        RISKY_METRIC = 150
        LONG_TIME = 4
        EWMA_YAML = 'dsl/ewma_stabilized.yaml'

        def __init__(self, test_case):
            self.test_case = test_case

        def swinging_threshold_breach(self):
            self.test_case.launch_deployment(self.EWMA_YAML)
            for _ in range(self.LONG_TIME):
                self.test_case.publish(self.VALID_METRIC)
                self.test_case.publish(self.RISKY_METRIC)

        def breach_threshold_once(self):
            self.test_case.launch_deployment(self.EWMA_YAML)
            for _ in range(self.LONG_TIME):
                self.test_case.publish(self.VALID_METRIC)
            self.test_case.publish(self.RISKY_METRIC)
            for _ in range(self.LONG_TIME):
                self.test_case.publish(self.VALID_METRIC)

        def slowly_rise_metric(self):
            self.test_case.launch_deployment(self.EWMA_YAML)
            metric = self.VALID_METRIC
            while metric < self.RISKY_METRIC:
                self.test_case.publish(metric)
                metric += 10

    def _get_non_rel_operation_num(self, node, op):
        op_nums = []
        for invocation in self.invocations:
            if (node == invocation.get('node') and
                    op == invocation['operation']):
                op_nums.append(invocation['num'])
        return op_nums

    def _get_rel_operation_num(self, source, target, op):
        op_nums = []
        for invocation in self.invocations:
            if (source == invocation.get('source') and
                    target == invocation.get('target') and
                    op == invocation['operation']):
                op_nums.append(invocation['num'])
        return op_nums

    def _get_operation_num(self, op):
        if len(op.nodes) == 2:
            return self._get_rel_operation_num(*op.nodes, op=op.name)
        elif len(op.nodes) == 1:
            return self._get_non_rel_operation_num(op.nodes[0], op.name)

    def _assert_op_order(self, op1, op2):
        for pos1 in op1.positions:
            for pos2 in op2.positions:
                self.assertLess(
                    self._get_operation_num(op1)[pos1],
                    self._get_operation_num(op2)[pos2]
                )

    def _publish_heart_beat_event(self, node_name='node', service='service'):
        self.publish(
            self.HEART_BEAT_METRIC,
            self.EVENTS_TTL,
            node_name,
            service
        )

    def _wait_for_event_expiration(self):
        time.sleep(
            self.EVENTS_TTL +
            Constants.PERIODICAL_EXPIRATION_INTERVAL +
            self.OPERATIONAL_TIME_BUFFER
        )

    def _publish_event_and_wait_for_its_expiration(self, node_name='node'):
        self._publish_heart_beat_event(node_name)
        self._wait_for_event_expiration()

    @riemann_cleanup
    def test_autoheal_policy_triggering(self):
        self.launch_deployment(self.SIMPLE_AUTOHEAL_POLICY_YAML)
        self._publish_heart_beat_event()
        self.wait_for_executions(self.NUM_OF_INITIAL_WORKFLOWS)
        self._wait_for_event_expiration()
        self.wait_for_executions(self.NUM_OF_INITIAL_WORKFLOWS + 1)

        invocation = self.wait_for_invocations(self.deployment.id, 1)[0]

        self.assertEqual(Constants.HEART_BEAT_FAILURE, invocation['diagnose'])
        self.assertEqual(
            self.get_node_instance_by_name('node').id,
            invocation['failing_node']
        )

<<<<<<< HEAD
    @riemann_cleanup
=======
    def test_autoheal_policy_triggering_two_instances(self):
        self.launch_deployment('dsl/two_instances_auto_heal.yaml', 2)
        node_a = self.node_instances[0]
        node_b = self.node_instances[1]
        self.publish(
            Constants.HEART_BEAT_FAILURE,
            ttl=self.EVENTS_TTL,
            node_id=node_a.id
        )
        for _ in range(7):
            self.publish(Constants.HEART_BEAT_FAILURE, node_id=node_b.id)
            time.sleep(1)

        self.wait_for_executions(self.NUM_OF_INITIAL_WORKFLOWS+1)
        invocation = self.wait_for_invocations(self.deployment.id, 1)[0]
        self.assertEqual(
            node_a.id,
            invocation['failing_node']
        )

    def test_autoheal_ignoring_unwatched_services(self):
        self.launch_deployment(self.SIMPLE_AUTOHEAL_POLICY_YAML)
        self._publish_heart_beat_event()
        for _ in range(5):
            self._publish_heart_beat_event(service='unwatched_service')
            time.sleep(1)

        self.wait_for_executions(self.NUM_OF_INITIAL_WORKFLOWS+1)

    def test_autoheal_ignoring_unwatched_services_expiration(self):
        self.launch_deployment(self.SIMPLE_AUTOHEAL_POLICY_YAML)
        self._publish_heart_beat_event(service='unwatched_service')
        time.sleep(1)
        for _ in range(5):
            self._publish_heart_beat_event()
            time.sleep(1)

        self.wait_for_executions(self.NUM_OF_INITIAL_WORKFLOWS)

>>>>>>> 419d38e4
    def test_threshold_stabilized(self):
        test = TestAutohealPolicies.Threshold(self)
        test.significantly_breach_threshold()
        self.wait_for_executions(self.NUM_OF_INITIAL_WORKFLOWS+1)
        self.wait_for_invocations(self.deployment.id, 1)

    @riemann_cleanup
    def test_threshold_stabilized_doesnt_get_triggered_unnecessarily(self):
        test = TestAutohealPolicies.Threshold(self)
        test.breach_threshold_once()
        self.wait_for_executions(self.NUM_OF_INITIAL_WORKFLOWS)

    @riemann_cleanup
    def test_threshold_stabilized_two_nodes(self):
        test = TestAutohealPolicies.Threshold(
            self,
            'dsl/threshold_stabilized_two_nodes.yaml'
        )
        test.breach_threshold_on_one_node_from_two()
        self.wait_for_executions(self.NUM_OF_INITIAL_WORKFLOWS+1)

    @riemann_cleanup
    def test_ewma_timeless(self):
        test = TestAutohealPolicies.EwmaTimeless(self)
        test.swinging_threshold_breach()
        self.wait_for_executions(self.NUM_OF_INITIAL_WORKFLOWS+1)
        self.wait_for_invocations(self.deployment.id, 1)

    @riemann_cleanup
    def test_ewma_timeless_doesnt_get_triggered_unnecessarily(self):
        test = TestAutohealPolicies.EwmaTimeless(self)
        test.breach_threshold_once()
        self.wait_for_executions(self.NUM_OF_INITIAL_WORKFLOWS)

    @riemann_cleanup
    def test_ewma_stable_rise(self):
        test = TestAutohealPolicies.EwmaTimeless(self)
        test.slowly_rise_metric()
        self.wait_for_executions(self.NUM_OF_INITIAL_WORKFLOWS+1)
        self.wait_for_invocations(self.deployment.id, 1)

    @riemann_cleanup
    def test_autoheal_policy_doesnt_get_triggered_unnecessarily(self):
        self.launch_deployment(self.SIMPLE_AUTOHEAL_POLICY_YAML)

        for _ in range(5):
            self._publish_heart_beat_event()
            time.sleep(self.EVENTS_TTL - self.OPERATIONAL_TIME_BUFFER)

        self.wait_for_executions(self.NUM_OF_INITIAL_WORKFLOWS)

    @riemann_cleanup
    def test_autoheal_policy_triggering_for_two_nodes(self):
        self.launch_deployment('dsl/simple_auto_heal_policy_two_nodes.yaml', 2)

        self._publish_heart_beat_event(
            'node_about_to_fail',
            'service_on_failing_node'
        )
        for _ in range(5):
            time.sleep(self.EVENTS_TTL - self.OPERATIONAL_TIME_BUFFER)
            self._publish_heart_beat_event('ok_node')

        self.wait_for_executions(self.NUM_OF_INITIAL_WORKFLOWS + 1)
        invocation = self.wait_for_invocations(self.deployment.id, 1)[0]

        self.assertEqual(Constants.HEART_BEAT_FAILURE, invocation['diagnose'])
        self.assertEqual(
            self.get_node_instance_by_name('node_about_to_fail').id,
            invocation['failing_node']
        )

    @riemann_cleanup
    def test_autoheal_policy_nested_nodes(self):
        NODES_WITH_LIFECYCLE_OP = 3
        NODES_WITH_RELATIONSHIP_OP = 3
        NODES_FROM_FAILING_SUBGRAPH_WITH_RELATIONSHIP_OP = 2
        # For every node with relationship there are two lifecycles
        # one for target and one for source
        NUM_OF_RELATIONSHIP_LIFECYCLES = 2 * NODES_WITH_LIFECYCLE_OP
        NUM_OF_RELATIONSHIP_LIFECYCLES_IN_FAILING_SUBGRAPH = (
            2 *
            NODES_FROM_FAILING_SUBGRAPH_WITH_RELATIONSHIP_OP
        )

        self.launch_deployment('dsl/auto_heal_nested_nodes.yaml', 5)
        self._publish_heart_beat_event(self.DB)
        self._wait_for_event_expiration()
        self.wait_for_executions(self.NUM_OF_INITIAL_WORKFLOWS + 1)

        self.invocations = self.wait_for_invocations(
            self.deployment.id,
            (
                NODES_WITH_LIFECYCLE_OP * self.NUM_OF_INITIAL_LIFECYCLE_OP +
                NODES_WITH_RELATIONSHIP_OP * self.NUM_OF_LIFECYCLE_OP +
                NUM_OF_RELATIONSHIP_LIFECYCLES *
                self.NUM_OF_INITIAL_RELATIONSHIP_OP +
                NUM_OF_RELATIONSHIP_LIFECYCLES_IN_FAILING_SUBGRAPH *
                self.NUM_OF_RELATIONSHIP_OP +
                2 * self.NUM_OF_RESTART_RELATIONSHIP_OP
            )
        )

        # unlink operation is executed before the source is deleted
        self._assert_op_order(
            self.operation(
                (self.DB_STATISTICS, self.WEBSERVER),
                'unlink',
                [0, 1]
            ),
            self.operation((self.DB_STATISTICS, ), 'delete', [0])
        )

        # DB and DB_STATISTICS is contained in DB_HOST
        # so they have to be deleted before
        self._assert_op_order(
            self.operation((self.DB, ), 'delete', [0]),
            self.operation((self.DB_HOST, ), 'delete', [0])
        )
        self._assert_op_order(
            self.operation((self.DB_STATISTICS, ), 'delete', [0]),
            self.operation((self.DB_HOST, ), 'delete', [0])
        )

        # DB has two unlinks - one for db_host and one from webserver
        # Webserver unlinks from db after it is stopped
        self._assert_op_order(
            self.operation((self.DB, self.DB_HOST), 'unlink', [0, 1]),
            self.operation((self.DB, ), 'delete', [0])
        )
        self._assert_op_order(
            self.operation((self.WEBSERVER, self.DB), 'unlink', [0, 1]),
            self.operation((self.DB, ), 'delete', [0])
        )

        # DB_HOST has to be started before the nodes that are contained
        # in it are created
        self._assert_op_order(
            self.operation((self.DB_HOST, ), 'start', [1]),
            self.operation((self.DB, ), 'create', [1])
        )
        self._assert_op_order(
            self.operation((self.DB_HOST, ), 'start', [1]),
            self.operation((self.DB_STATISTICS, ), 'create', [1])
        )

        # configure operation is between preconfigure and postconfigure
        self._assert_op_order(
            self.operation((self.DB, self.DB_HOST), 'preconfigure', [2, 3]),
            self.operation((self.DB, ), 'configure', [1])
        )
        self._assert_op_order(
            self.operation((self.DB, ), 'configure', [1]),
            self.operation((self.DB, self.DB_HOST), 'postconfigure', [2, 3])
        )

        # preconfigure self.operations of both the source (DB_STATISTICS) and
        # the target (WEBSERVER) are executed before the configure
        # self.operation of the host
        self._assert_op_order(
            self.operation(
                (self.DB_STATISTICS, self.WEBSERVER),
                'preconfigure',
                [2, 3]
            ),
            self.operation((self.DB_STATISTICS, ), 'configure', [1])
        )
        # It is the same for configure and postconfigure
        self._assert_op_order(
            self.operation((self.DB_STATISTICS, ), 'configure', [1]),
            self.operation(
                (self.DB_STATISTICS, self.WEBSERVER),
                'postconfigure',
                [2, 3]
            )
        )

        self._assert_op_order(
            self.operation((self.DB, ), 'start', [1]),
            self.operation((self.DB, self.DB_HOST), 'establish', [2, 3])
        )

        # Establishing relationship is after start of the source
        self._assert_op_order(
            self.operation((self.DB_STATISTICS, ), 'start', [1]),
            self.operation(
                (self.DB_STATISTICS, self.WEBSERVER),
                'establish',
                [2, 3]
            )
        )

    @riemann_cleanup
    def test_autoheal_policy_grandchild(self):
        NUM_OF_NODES_WITH_OP = 2

        self.launch_deployment('dsl/auto_heal_grandchild.yaml', 3)
        self._publish_heart_beat_event(self.WEBSERVER)
        self._wait_for_event_expiration()
        self.wait_for_executions(self.NUM_OF_INITIAL_WORKFLOWS + 1)

        self.invocations = self.wait_for_invocations(
            self.deployment.id,
            (
                NUM_OF_NODES_WITH_OP * self.NUM_OF_INITIAL_LIFECYCLE_OP +
                NUM_OF_NODES_WITH_OP * self.NUM_OF_INITIAL_RELATIONSHIP_OP +
                NUM_OF_NODES_WITH_OP * self.NUM_OF_LIFECYCLE_OP +
                NUM_OF_NODES_WITH_OP * self.NUM_OF_RELATIONSHIP_OP
            )
        )

        # WEBSERVER_CONSOLE is installed_on WEBSERVER
        # so WEBSERVER needs to start before WEBSERVER_CONSOLE before and
        # after failure
        self._assert_op_order(
            self.operation((self.WEBSERVER, ), 'start', [0]),
            self.operation((self.WEBSERVER_CONSOLE, ), 'start', [0])
        )
        self._assert_op_order(
            self.operation((self.WEBSERVER, ), 'start',  [1]),
            self.operation((self.WEBSERVER_CONSOLE, ), 'start', [1])
        )

        # WEBSERVER can't be stopped before WEBSERVER_CONSOLE is deleted
        self._assert_op_order(
            self.operation((self.WEBSERVER_CONSOLE, ), 'delete', [0]),
            self.operation((self.WEBSERVER, ), 'stop', [0])
        )

        # preconfigure and postconfigure are executed around configure of the
        # source node in relationship (WEBSERVER_CONSOLE)
        self._assert_op_order(
            self.operation(
                (self.WEBSERVER_CONSOLE, self.WEBSERVER),
                'preconfigure',
                [0, 1]
            ),
            self.operation((self.WEBSERVER_CONSOLE, ), 'configure', [0])
        )
        self._assert_op_order(
            self.operation((self.WEBSERVER_CONSOLE, ), 'configure', [0]),
            self.operation(
                (self.WEBSERVER_CONSOLE, self.WEBSERVER),
                'postconfigure',
                [0, 1]
            )
        )

        # After failure and restart of both nodes
        # the connection must be established
        self._assert_op_order(
            self.operation((self.WEBSERVER_CONSOLE, ), 'start',  [1]),
            self.operation(
                (self.WEBSERVER_CONSOLE, self.WEBSERVER),
                'establish',
                [2, 3]
            )
        )<|MERGE_RESOLUTION|>--- conflicted
+++ resolved
@@ -349,9 +349,7 @@
             invocation['failing_node']
         )
 
-<<<<<<< HEAD
-    @riemann_cleanup
-=======
+    @riemann_cleanup
     def test_autoheal_policy_triggering_two_instances(self):
         self.launch_deployment('dsl/two_instances_auto_heal.yaml', 2)
         node_a = self.node_instances[0]
@@ -372,6 +370,7 @@
             invocation['failing_node']
         )
 
+    @riemann_cleanup
     def test_autoheal_ignoring_unwatched_services(self):
         self.launch_deployment(self.SIMPLE_AUTOHEAL_POLICY_YAML)
         self._publish_heart_beat_event()
@@ -381,6 +380,7 @@
 
         self.wait_for_executions(self.NUM_OF_INITIAL_WORKFLOWS+1)
 
+    @riemann_cleanup
     def test_autoheal_ignoring_unwatched_services_expiration(self):
         self.launch_deployment(self.SIMPLE_AUTOHEAL_POLICY_YAML)
         self._publish_heart_beat_event(service='unwatched_service')
@@ -391,7 +391,7 @@
 
         self.wait_for_executions(self.NUM_OF_INITIAL_WORKFLOWS)
 
->>>>>>> 419d38e4
+    @riemann_cleanup
     def test_threshold_stabilized(self):
         test = TestAutohealPolicies.Threshold(self)
         test.significantly_breach_threshold()
