--- conflicted
+++ resolved
@@ -45,10 +45,6 @@
         cpu: 0.4
         memory: 0.5Gi
   imagePullSecrets:
-<<<<<<< HEAD
-    - name: dockerhub      
-=======
     - name: dockerhub
->>>>>>> f336d813
   nodeSelector:
     instance-type: spot-xlarge